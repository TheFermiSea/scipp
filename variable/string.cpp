// SPDX-License-Identifier: GPL-3.0-or-later
// Copyright (c) 2020 Scipp contributors (https://github.com/scipp)
/// @file
/// @author Simon Heybrock
#include <chrono>
#include <set>
#include <chrono>

#include "scipp/core/string.h"
#include "scipp/core/tag_util.h"
#include "scipp/variable/string.h"
#include "scipp/variable/variable.h"

namespace scipp::variable {

std::ostream &operator<<(std::ostream &os, const VariableConstView &variable) {
  return os << to_string(variable);
}

std::ostream &operator<<(std::ostream &os, const VariableView &variable) {
  return os << VariableConstView(variable);
}

std::ostream &operator<<(std::ostream &os, const Variable &variable) {
  return os << VariableConstView(variable);
}

constexpr const char *tab = "    ";

std::string make_dims_labels(const VariableConstView &variable,
                             const Dimensions &datasetDims) {
  const auto &dims = variable.dims();
  if (dims.empty())
    return "()";
  std::string diminfo = "(";
  for (const auto dim : dims.labels()) {
    diminfo += to_string(dim);
    if (datasetDims.contains(dim) && (datasetDims[dim] + 1 == dims[dim]))
      diminfo += " [bin-edges]";
    diminfo += ", ";
  }
  diminfo.resize(diminfo.size() - 2);
  diminfo += ")";
  return diminfo;
}

template <class T> struct ValuesToString {
  static auto apply(const VariableConstView &var) {
    return core::array_to_string(var.template values<T>());
  }
};
template <class T> struct VariancesToString {
  static auto apply(const VariableConstView &var) {
    return core::array_to_string(var.template variances<T>());
  }
};

template <template <class> class Callable, class... Args>
auto apply(const DType dtype, Args &&... args) {
  // Note that formatting via registry ignores the Callable, but custom types
  // should typically not have variances, so Callable should always be
  // `ValuesToString` in this case.
  if (formatterRegistry().contains(dtype))
    return formatterRegistry().format(args...);
  return core::callDType<Callable>(
      std::tuple<double, float, int64_t, int32_t, std::string, bool,
<<<<<<< HEAD
                 std::chrono::system_clock::time_point,
                 event_list<double>, event_list<float>, event_list<int64_t>,
                 event_list<int32_t>, Eigen::Vector3d, Eigen::Quaterniond>{},
=======
                 scipp::core::time_point, event_list<double>, event_list<float>,
                 event_list<int64_t>, event_list<int32_t>, Eigen::Vector3d,
                 Eigen::Quaterniond>{},
>>>>>>> 86f8b0af
      dtype, std::forward<Args>(args)...);
}

std::string format_variable(const std::string &key,
                            const VariableConstView &variable,
                            const Dimensions &datasetDims) {
  if (!variable)
    return std::string(tab) + "invalid variable\n";
  std::stringstream s;
  const std::string colSep("  ");
  s << tab << std::left << std::setw(24) << key;
  s << colSep << std::setw(9) << to_string(variable.dtype());
  s << colSep << std::setw(15) << '[' + variable.unit().name() + ']';
  s << colSep << make_dims_labels(variable, datasetDims);
  s << colSep;
  s << apply<ValuesToString>(variable.data().dtype(), variable);
  if (variable.hasVariances())
    s << colSep << apply<VariancesToString>(variable.data().dtype(), variable);
  s << '\n';
  return s.str();
}

std::string to_string(const Variable &variable) {
  return format_variable(std::string("<scipp.Variable>"), variable);
}

std::string to_string(const VariableConstView &variable) {
  return format_variable(std::string("<scipp.VariableView>"), variable);
}

std::string to_string(const std::pair<Dim, VariableConstView> &coord) {
  using units::to_string;
  return to_string(coord.first) + ":\n" + to_string(coord.second);
}

std::string to_string(const std::pair<std::string, VariableConstView> &coord) {
  return coord.first + ":\n" + to_string(coord.second);
}

void FormatterRegistry::emplace(const DType key,
                                std::unique_ptr<AbstractFormatter> formatter) {
  m_formatters.emplace(key, std::move(formatter));
}

bool FormatterRegistry::contains(const DType key) const noexcept {
  return m_formatters.find(key) != m_formatters.end();
}

std::string FormatterRegistry::format(const VariableConstView &var) const {
  return m_formatters.at(var.dtype())->format(var);
}

FormatterRegistry &formatterRegistry() {
  static FormatterRegistry registry;
  return registry;
}

} // namespace scipp::variable<|MERGE_RESOLUTION|>--- conflicted
+++ resolved
@@ -64,15 +64,9 @@
     return formatterRegistry().format(args...);
   return core::callDType<Callable>(
       std::tuple<double, float, int64_t, int32_t, std::string, bool,
-<<<<<<< HEAD
-                 std::chrono::system_clock::time_point,
-                 event_list<double>, event_list<float>, event_list<int64_t>,
-                 event_list<int32_t>, Eigen::Vector3d, Eigen::Quaterniond>{},
-=======
                  scipp::core::time_point, event_list<double>, event_list<float>,
                  event_list<int64_t>, event_list<int32_t>, Eigen::Vector3d,
                  Eigen::Quaterniond>{},
->>>>>>> 86f8b0af
       dtype, std::forward<Args>(args)...);
 }
 
