# SPDX-License-Identifier: BSD-3-Clause
# Copyright (c) 2023 Scipp contributors (https://github.com/scipp)
# @author Simon Heybrock
"""Sub-package for integration.

This subpackage provides wrappers for a subset of functions from
:py:mod:`scipy.integrate`.
"""

<<<<<<< HEAD
from typing import Any, Callable

import numpy.typing as npt
=======
from collections.abc import Callable
>>>>>>> 9fda5665

from ...compat.wrapping import wrap1d
from ...core import DataArray, array


def _integrate(
    func: Callable[..., npt.NDArray[Any]], da: DataArray, dim: str, **kwargs: Any
) -> DataArray:
    if 'dx' in kwargs:
        raise ValueError(
            "Invalid argument 'dx': Spacing of integration points is "
            f"given by the '{dim}' coord."
        )
    integral = func(x=da.coords[dim].values, y=da.values, **kwargs)
    dims = [d for d in da.dims if d != dim]
    unit = da.unit * da.coords[dim].unit  # type: ignore[operator]  # from unit = None
    return DataArray(data=array(dims=dims, values=integral, unit=unit))


@wrap1d()
def trapezoid(da: DataArray, dim: str, **kwargs: Any) -> DataArray:
    """Integrate data array along the given dimension with
    the composite trapezoidal rule.

    This is a wrapper around :py:func:`scipy.integrate.trapezoid`.

    Examples:

      >>> x = sc.geomspace(dim='x', start=0.1, stop=0.4, num=4, unit='m')
      >>> da = sc.DataArray(x*x, coords={'x': x})
      >>> from scipp.scipy.integrate import trapezoid
      >>> trapezoid(da, 'x')
      <scipp.DataArray>
      Dimensions: Sizes[]
      Data:
                                  float64            [m^3]  ()  0.0217094
    """
    import scipy.integrate as integ

    return _integrate(integ.trapezoid, da, dim, **kwargs)


@wrap1d()
def simpson(da: DataArray, dim: str, **kwargs: Any) -> DataArray:
    """Integrate data array along the given dimension with the composite Simpson's rule.

    This is a wrapper around :py:func:`scipy.integrate.simpson`.

    Examples:

      >>> x = sc.geomspace(dim='x', start=0.1, stop=0.4, num=4, unit='m')
      >>> da = sc.DataArray(x*x, coords={'x': x})
      >>> from scipp.scipy.integrate import simpson
      >>> simpson(da, 'x')
      <scipp.DataArray>
      Dimensions: Sizes[]
      Data:
                                  float64            [m^3]  ()  0.021
    """
    import scipy.integrate as integ

    return _integrate(integ.simpson, da, dim, **kwargs)


__all__ = ['simpson', 'trapezoid']<|MERGE_RESOLUTION|>--- conflicted
+++ resolved
@@ -7,13 +7,10 @@
 :py:mod:`scipy.integrate`.
 """
 
-<<<<<<< HEAD
-from typing import Any, Callable
+from collections.abc import Callable
+from typing import Any
 
 import numpy.typing as npt
-=======
-from collections.abc import Callable
->>>>>>> 9fda5665
 
 from ...compat.wrapping import wrap1d
 from ...core import DataArray, array
