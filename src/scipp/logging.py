# SPDX-License-Identifier: BSD-3-Clause
# Copyright (c) 2021 Scipp contributors (https://github.com/scipp)
# @author Jan-Lukas Wynen
"""
Utilities for managing scipp's logger and log widget.
"""

from copy import copy
from dataclasses import dataclass
import html
import logging
import time
from typing import Any, Dict, Optional, Tuple

from .core import DataArray, Dataset, Variable
from .html.resources import load_style
from .html import make_html
from .utils import running_in_jupyter


def get_logger() -> logging.Logger:
    """
    Return the global logger used by scipp.
    """
    logger = logging.getLogger('scipp')
    if not get_logger.is_set_up:
        _setup_logger(logger)
        get_logger.is_set_up = True
    return logger


get_logger.is_set_up = False


def _setup_logger(logger: logging.Logger) -> None:
    logger.setLevel(logging.INFO)
    logger.addHandler(make_stream_handler())
    if running_in_jupyter():
        logger.addHandler(make_widget_handler())


def make_stream_handler() -> logging.StreamHandler:
    """
    Make a new ``StreamHandler`` with default setup for scipp.
    """
    handler = logging.StreamHandler()
    handler.setLevel(logging.WARN)
    handler.setFormatter(
        logging.Formatter('[%(asctime)s] %(levelname)-8s : %(message)s',
                          datefmt='%Y-%m-%dT%H:%M:%S'))
    return handler


@dataclass
class _WidgetLogRecord:
    name: str
    levelname: str
    time_stamp: str
    message: str


if running_in_jupyter():
    from ipywidgets import HTML

    class LogWidget(HTML):
        """
        Widget that displays log messages in a table.
        """
        def __init__(self, **kwargs):
            super().__init__(**kwargs)
            self._rows_str = ''
            self._update()

        def add_message(self, record: _WidgetLogRecord) -> None:
            """
            Add a message to the output.
            :param record: Log record formatted for the widget.
            """
            self._rows_str += self._format_row(record)
            self._update()

        @staticmethod
        def _format_row(record: _WidgetLogRecord) -> str:
            # The message is assumed to be safe HTML.
            # It is WidgetHandler's responsibility to ensure that.
            return (
                f'<tr class="sc-log sc-log-{html.escape(record.levelname.lower())}">'
                f'<td class="sc-log-time-stamp">[{html.escape(record.time_stamp)}]</td>'
                f'<td class="sc-log-level">{html.escape(record.levelname)}</td>'
                f'<td class="sc-log-message">{record.message}</td>'
                f'<td class="sc-log-name">&lt;{html.escape(record.name)}&gt;</td>'
                '</tr>')

        def _update(self) -> None:
            self.value = ('<div class="sc-log">'
                          f'<table class="sc-log">{self._rows_str}</table>'
                          '</div>')

        def clear(self) -> None:
            """
            Remove all output from the widget.
            """
            self._rows_str = ''
            self._update()


def make_log_widget() -> 'LogWidget':
    """
    Create and return a new ``LogWidget`` for use with ``WidgetHandler``
    in a Jupyter notebook.

    :raises RuntimeError: If Python is not running in Jupyter.
    """
    if not running_in_jupyter():
        raise RuntimeError('Cannot construct a logging widget because '
                           'Python is not running in a Jupyter notebook.')
    else:
        return LogWidget()


def get_log_widget() -> Optional['LogWidget']:
    """
    Return the log widget used by the global scipp logger.
    If multiple widget handlers are installed, only the first one is returned.
    If no widget handler is installed, returns ``None``.
    """
    handler = get_widget_handler()
    if handler is None:
        return None
    return handler.widget


def display_logs() -> None:
    """
    Display the log widget associated with the global scipp logger.
    """
    widget = get_log_widget()
    if widget is None:
        raise RuntimeError(
            'Cannot display log widgets because no widget handler is installed.')

    from IPython.display import display
<<<<<<< HEAD
    from ipywidgets import HTML, VBox
    display(VBox([HTML(value=load_style()), widget]))
=======
    from ipywidgets import VBox
    inject_style()
    display(VBox([widget]).add_class('sc-log-wrap'))
>>>>>>> 93c4aa21


def clear_log_widget() -> None:
    """
    Remove the current output of the log widget of the global scipp logger
    if there is one.
    """
    widget = get_log_widget()
    if widget is None:
        return
    widget.clear()


def _has_html_repr(x: Any) -> bool:
    return isinstance(x, (DataArray, Dataset, Variable))


def _make_html(x) -> str:
    return f'<div class="sc-log-html-payload">{make_html(x)}</div>'


# This class is used with the log formatter to distinguish between str and repr.
# str produces a pattern that can be replaced with HTML and
# repr produces a plain string for the argument.
class _ReplacementPattern:
    _PATTERN = '$__SCIPP_HTML_REPLACEMENT_{:02d}__'

    def __init__(self, i: int, arg: Any):
        self._i = i
        self._arg = arg

    def __str__(self):
        return self._PATTERN.format(self._i)

    def __repr__(self):
        return repr(self._arg)


def _preprocess_format_args(args) -> Tuple[Tuple, Dict[str, Any]]:
    format_args = []
    replacements = {}
    for i, arg in enumerate(args):
        if _has_html_repr(arg):
            tag = _ReplacementPattern(i, arg)
            format_args.append(tag)
            replacements[str(tag)] = arg
        else:
            format_args.append(arg)
    return tuple(format_args), replacements


def _replace_html_repr(message: str, replacements: Dict[str, str]) -> str:
    # Do separate check `key in message` in order to avoid calling
    # _make_html unnecessarily. Linear string searches are likely less
    # expensive than HTML formatting.
    for key, repl in replacements.items():
        if key in message:
            message = message.replace(key, _make_html(repl))
    return message


class WidgetHandler(logging.Handler):
    """
    Logging handler that sends messages to a ``LogWidget``
    for display in Jupyter notebooks.

    Messages are formatted into a ``WidgetLogRecord`` and not into a string.

    This handler introduces special formatting for objects with a HTML representation.
    If the log message is a single such object, its HTML repr is embedded in the widget.
    Strings are formatted to replace %s with the HTML repr and %r with a plain string
    repr (``str(x)``) and ``repr(x)`` is inaccessible.
    """
    def __init__(self, level: int, widget: 'LogWidget'):
        super().__init__(level)
        self.widget = widget
        self._rows = []

    def format(self, record: logging.LogRecord) -> _WidgetLogRecord:
        """
        Format the specified record for consumption by a LogWidget.
        """
        message = self._format_html(record) if _has_html_repr(
            record.msg) else self._format_text(record)
        return _WidgetLogRecord(name=record.name,
                                levelname=record.levelname,
                                time_stamp=time.strftime('%Y-%m-%dT%H:%M:%S',
                                                         time.localtime(
                                                             record.created)),
                                message=message)

    def _format_text(self, record: logging.LogRecord) -> str:
        args, replacements = _preprocess_format_args(record.args)
        record = copy(record)
        record.args = tuple(args)
        message = html.escape(super().format(record))
        return _replace_html_repr(message, replacements)

    @staticmethod
    def _format_html(record: logging.LogRecord) -> str:
        if record.args:
            raise TypeError('not all arguments converted during string formatting')
        return _make_html(record.msg)

    def emit(self, record: logging.LogRecord) -> None:
        """
        Send the formatted record to the widget.
        """
        self.widget.add_message(self.format(record))


def make_widget_handler() -> WidgetHandler:
    """
    Create a new widget log handler.
    :raises RuntimeError: If Python is not running in Jupyter.
    """
    handler = WidgetHandler(level=logging.INFO, widget=make_log_widget())
    return handler


def get_widget_handler() -> Optional[WidgetHandler]:
    """
    Return the widget handler installed in the global scipp logger.
    If multiple widget handlers are installed, only the first one is returned.
    If no widget handler is installed, returns ``None``.
    """
    try:
        return next(  # type: ignore
            filter(lambda handler: isinstance(handler, WidgetHandler),
                   get_logger().handlers))
    except StopIteration:
        return None<|MERGE_RESOLUTION|>--- conflicted
+++ resolved
@@ -140,14 +140,8 @@
             'Cannot display log widgets because no widget handler is installed.')
 
     from IPython.display import display
-<<<<<<< HEAD
     from ipywidgets import HTML, VBox
-    display(VBox([HTML(value=load_style()), widget]))
-=======
-    from ipywidgets import VBox
-    inject_style()
-    display(VBox([widget]).add_class('sc-log-wrap'))
->>>>>>> 93c4aa21
+    display(VBox([HTML(value=load_style()), widget]).add_class('sc-log-wrap'))
 
 
 def clear_log_widget() -> None:
