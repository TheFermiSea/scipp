# SPDX-License-Identifier: BSD-3-Clause
# Copyright (c) 2023 Scipp contributors (https://github.com/scipp)

import uuid
from string import Template
from typing import Union

import numpy as np

from ..core.cpp_classes import DataArray, Dataset, Variable
from ..core.data_group import DataGroup
from ..units import dimensionless
from .formatting_html import escape
from .resources import load_atomic_row_tpl, load_collapsible_row_tpl, \
    load_dg_detail_list_tpl, load_dg_repr_tpl, load_dg_style


<<<<<<< HEAD
def _format_shape(var: Union[Variable, DataArray, Dataset, DataGroup], br_at=15) -> str:
    """Return HTML Component that represents the shape of ``var``"""
=======
def _format_shape(var: Union[Variable, DataArray, Dataset, DataGroup], br_at=30) -> str:
    """Returns HTML Component that represents the shape of ``var``"""
>>>>>>> 38d02bc5
    shape_list = [f"{escape(str(dim))}: {size}" for dim, size in var.sizes.items()]
    if sum([len(line) - line.count('\\') for line in shape_list]) < br_at:
        return f"({', '.join(shape_list)})"
    else:
        return f"({', <br>&nbsp'.join(shape_list)})"


def _format_atomic_value(value, maxidx: int = 5) -> str:
    """Inline preview of single value"""
    value_repr = str(value)[:maxidx]
    if len(value_repr) < len(str(value)):
        value_repr += "..."
    return value_repr


def _format_dictionary_item(name_item: tuple, maxidx: int = 10) -> str:
    """Inline preview of a dictionary"""
    name, item = name_item
    name = _format_atomic_value(name, maxidx=maxidx)
    type_repr = _format_atomic_value(type(item).__name__, maxidx=maxidx)
    return "(" + ": ".join((name, type_repr)) + ")"


def _format_multi_dim_data(var: Union[Variable, DataArray, Dataset, np.ndarray]) -> str:
    """Inline preview of single or multi-dimensional data"""
    if isinstance(var, Variable):
        if var.ndim != var.values.ndim:
            return _format_atomic_value(var.values, maxidx=None)
        elif var.ndim == 0:
            return _format_atomic_value(var.value, maxidx=30)

    if isinstance(var, Dataset):
        view_iterable = list(var.items())
        var_len = len(var)
        first_idx, last_idx = 0, -1
        format_item = _format_dictionary_item
    elif isinstance(var, np.ndarray):
        view_iterable = var
        var_len = var.size
        first_idx = tuple(np.zeros(var.ndim, dtype=int))
        last_idx = tuple(np.array(var.shape, dtype=int) - np.ones(var.ndim, dtype=int))
        format_item = _format_atomic_value
    elif isinstance(var, (Variable, DataArray)):
        view_iterable = var.values
        var_len = len(var)
        first_idx = tuple(np.zeros(var.ndim, dtype=int))
        last_idx = tuple(np.array(var.shape, dtype=int) - np.ones(var.ndim, dtype=int))
        format_item = _format_atomic_value

    view_items = []
    if var_len > 0:
        view_items.append(format_item(view_iterable[first_idx]))
    if len(var) > 2:
        view_items.append('... ')
    if var_len > 1:
        view_items.append(format_item(view_iterable[last_idx]))

    return ', '.join(view_items)


def _summarize_atomic_variable(var, name: str, depth: int = 0) -> str:
    """Return HTML Component that contains summary of ``var``"""
    shape_repr = escape("()")
    unit = ''
    dtype_str = ''
    preview = ''
    parent_obj_str = ''
    objtype_str = type(var).__name__
    if isinstance(var, (Dataset, DataArray, Variable)):
        parent_obj_str = "scipp"
        shape_repr = _format_shape(var)
        preview = _format_multi_dim_data(var)
        if not isinstance(var, Dataset):
            dtype_str = str(var.dtype)
            if var.unit is not None:
                unit = '𝟙' if var.unit == dimensionless else str(var.unit)
    elif isinstance(var, np.ndarray):
        parent_obj_str = "numpy"
        preview = f"shape={var.shape}, dtype={var.dtype}, values="
        preview += _format_multi_dim_data(var)

    elif preview == '' and hasattr(var, "__str__"):
        preview = _format_atomic_value(var, maxidx=30)

    html_tpl = load_atomic_row_tpl()
    return Template(html_tpl).substitute(depth=depth,
                                         name=escape(name),
                                         parent=escape(parent_obj_str),
                                         objtype=escape(objtype_str),
                                         shape_repr=shape_repr,
                                         dtype=escape(dtype_str),
                                         unit=escape(unit),
                                         preview=escape(preview))


def _collapsible_summary(var: DataGroup, name: str, name_spaces: list) -> str:
    parent_type = "scipp"
    objtype = type(var).__name__
    shape_repr = _format_shape(var)
    checkbox_id = escape("summary-" + str(uuid.uuid4()))
    depth = len(name_spaces)
    subsection = _datagroup_detail(var, name_spaces + [name])
    html_tpl = load_collapsible_row_tpl()

    return Template(html_tpl).substitute(name=escape(str(name)),
                                         parent=escape(parent_type),
                                         objtype=escape(objtype),
                                         shape_repr=shape_repr,
                                         summary_section_id=checkbox_id,
                                         depth=depth,
                                         checkbox_status='',
                                         subsection=subsection)


def _datagroup_detail(dg: DataGroup, name_spaces: list = None) -> str:
    if name_spaces is None:
        name_spaces = []
    summary_rows = []
    for name, item in dg.items():
        if isinstance(item, DataGroup):
            collapsible_row = _collapsible_summary(item, name, name_spaces)
            summary_rows.append(collapsible_row)
        else:
            summary_rows.append(
                _summarize_atomic_variable(item, name, depth=len(name_spaces)))

    dg_detail_tpl = Template(load_dg_detail_list_tpl())
    return dg_detail_tpl.substitute(summary_rows=''.join(summary_rows))


def datagroup_repr(dg: DataGroup) -> str:
    """Return HTML Component containing details of ``dg``"""
    obj_type = "scipp.{} ".format(type(dg).__name__)
    checkbox_status = "checked" if len(dg) < 15 else ''
    header_id = "datagroup-view-" + str(uuid.uuid4())
    details = _datagroup_detail(dg)
    html = Template(load_dg_repr_tpl())
    return html.substitute(style_sheet=load_dg_style(),
                           header_id=header_id,
                           checkbox_status=checkbox_status,
                           obj_type=obj_type,
                           shape_repr=_format_shape(dg, br_at=200),
                           details=details)<|MERGE_RESOLUTION|>--- conflicted
+++ resolved
@@ -15,13 +15,8 @@
     load_dg_detail_list_tpl, load_dg_repr_tpl, load_dg_style
 
 
-<<<<<<< HEAD
-def _format_shape(var: Union[Variable, DataArray, Dataset, DataGroup], br_at=15) -> str:
+def _format_shape(var: Union[Variable, DataArray, Dataset, DataGroup], br_at=30) -> str:
     """Return HTML Component that represents the shape of ``var``"""
-=======
-def _format_shape(var: Union[Variable, DataArray, Dataset, DataGroup], br_at=30) -> str:
-    """Returns HTML Component that represents the shape of ``var``"""
->>>>>>> 38d02bc5
     shape_list = [f"{escape(str(dim))}: {size}" for dim, size in var.sizes.items()]
     if sum([len(line) - line.count('\\') for line in shape_list]) < br_at:
         return f"({', '.join(shape_list)})"
