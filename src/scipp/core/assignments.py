--- conflicted
+++ resolved
@@ -3,11 +3,7 @@
 
 from __future__ import annotations
 
-<<<<<<< HEAD
-from typing import Dict, Literal, Optional, TypeVar
-=======
-from typing import Literal
->>>>>>> 9fda5665
+from typing import Literal, TypeVar
 
 from .argument_handlers import combine_dict_args
 from .cpp_classes import DataArray, Dataset, Variable
@@ -16,21 +12,12 @@
 
 
 def _assign(
-<<<<<<< HEAD
     obj: _T,
-=======
-    obj: Dataset | DataArray,
->>>>>>> 9fda5665
     name: Literal['coords', 'masks', 'attrs'],
     obj_attrs: dict[str, Variable] | None = None,
     /,
-<<<<<<< HEAD
     **kw_obj_attrs: Variable,
 ) -> _T:
-=======
-    **kw_obj_attrs,
-) -> Dataset | DataArray:
->>>>>>> 9fda5665
     out = obj.copy(deep=False)
     collected = combine_dict_args(obj_attrs, kw_obj_attrs)
     for key, value in collected.items():
@@ -39,13 +26,8 @@
 
 
 def assign_coords(
-<<<<<<< HEAD
-    self: _T, coords: Optional[Dict[str, Variable]] = None, /, **coords_kwargs: Variable
+    self: _T, coords: dict[str, Variable] | None = None, /, **coords_kwargs: Variable
 ) -> _T:
-=======
-    self, coords: dict[str, Variable] | None = None, /, **coords_kwargs
-) -> DataArray | Dataset:
->>>>>>> 9fda5665
     """Return new object with updated or inserted coordinate.
 
     Parameters
@@ -66,14 +48,10 @@
 
 
 def assign_masks(
-<<<<<<< HEAD
     self: DataArray,
-    masks: Optional[Dict[str, Variable]] = None,
+    masks: dict[str, Variable] | None = None,
     /,
     **masks_kwargs: Variable,
-=======
-    self, masks: dict[str, Variable] | None = None, /, **masks_kwargs
->>>>>>> 9fda5665
 ) -> DataArray:
     """Return new object with updated or inserted masks.
 
@@ -95,14 +73,10 @@
 
 
 def assign_attrs(
-<<<<<<< HEAD
     self: DataArray,
-    attrs: Optional[Dict[str, Variable]] = None,
+    attrs: dict[str, Variable] | None = None,
     /,
     **attrs_kwargs: Variable,
-=======
-    self, attrs: dict[str, Variable] | None = None, /, **attrs_kwargs
->>>>>>> 9fda5665
 ) -> DataArray:
     """Return new object with updated or inserted attrs.
 
