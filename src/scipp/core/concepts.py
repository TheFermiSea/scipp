# SPDX-License-Identifier: BSD-3-Clause
# Copyright (c) 2023 Scipp contributors (https://github.com/scipp)
# @author Simon Heybrock
<<<<<<< HEAD
from collections.abc import Iterable
from functools import reduce
from typing import Any, Callable, Mapping, TypeVar, Union, overload
=======
from collections.abc import Callable, Mapping
from functools import reduce
>>>>>>> 9fda5665

from ..typing import Dims, VariableLikeType
from .cpp_classes import DataArray, Dataset, DimensionError, Variable
from .data_group import DataGroup
from .logical import logical_or

_T = TypeVar('_T')

<<<<<<< HEAD

=======
>>>>>>> 9fda5665
def _copied(obj: Mapping[str, Variable]) -> dict[str, Variable]:
    return {name: var.copy() for name, var in obj.items()}


<<<<<<< HEAD
def _reduced(obj: Mapping[str, Variable], dims: Iterable[str]) -> dict[str, Variable]:
    ref_dims = set(dims)
    return {name: var for name, var in obj.items() if ref_dims.isdisjoint(var.dims)}


@overload
def rewrap_output_data(prototype: DataArray, data: Variable) -> DataArray: ...

=======
def _reduced(obj: Mapping[str, Variable], dims: list[str]) -> dict[str, Variable]:
    dims = set(dims)
    return {name: var for name, var in obj.items() if dims.isdisjoint(var.dims)}
>>>>>>> 9fda5665

@overload
def rewrap_output_data(
    prototype: Union[Variable, Dataset, DataGroup], data: _T
) -> _T: ...


def rewrap_output_data(prototype: Any, data: Any) -> Any:
    if isinstance(prototype, DataArray):
        return DataArray(
            data=data,
            coords=prototype.coords,
            attrs=prototype.deprecated_attrs,
            masks=_copied(prototype.masks),
        )
    else:
        return data


def rewrap_reduced_data(prototype: DataArray, data: Variable, dim: Dims) -> DataArray:
    return DataArray(
        data,
        coords=reduced_coords(prototype, dim),
        masks=reduced_masks(prototype, dim),
        attrs=reduced_attrs(prototype, dim),
    )


def transform_data(
    obj: VariableLikeType, func: Callable[[Variable], Variable]
) -> VariableLikeType:
    if isinstance(obj, Variable):
        return func(obj)  # type: ignore[return-value]
    if isinstance(obj, DataArray):
        return rewrap_output_data(obj, func(obj.data))  # type: ignore[return-value]
    else:
        raise TypeError(f"{func} only supports Variable and DataArray as inputs.")


<<<<<<< HEAD
def concrete_dims(obj: VariableLikeType, dim: Dims) -> tuple[str, ...]:
=======
def concrete_dims(obj: VariableLikeType, dim: Dims) -> tuple[str]:
>>>>>>> 9fda5665
    """Convert a dimension specification into a concrete tuple of dimension labels.

    This does *not* validate that the dimension labels are valid for the given object.
    """
    if dim is None:
        if None in obj.dims:
            raise DimensionError(
                f'Got data group with unequal dimension lengths: dim={obj.dims}'
            )
        return obj.dims  # type: ignore[return-value]  # checked above
    return (dim,) if isinstance(dim, str) else tuple(dim)


def reduced_coords(da: DataArray, dim: Dims) -> dict[str, Variable]:
    return _reduced(da.coords, concrete_dims(da, dim))


def reduced_attrs(da: DataArray, dim: Dims) -> dict[str, Variable]:
    return _reduced(da.deprecated_attrs, concrete_dims(da, dim))


def reduced_masks(da: DataArray, dim: Dims) -> dict[str, Variable]:
    return _copied(_reduced(da.masks, concrete_dims(da, dim)))


def irreducible_mask(da: DataArray, dim: Dims) -> None | Variable:
    """
    The union of masks that would need to be applied in a reduction op over dim.

    Irreducible means that a reduction operation must apply these masks since they
    depend on the reduction dimensions. Returns None if there is no irreducible mask.
    """
    dims = set(concrete_dims(da, dim))
    irreducible = [mask for mask in da.masks.values() if not dims.isdisjoint(mask.dims)]
    if len(irreducible) == 0:
        return None

    def _transposed_like_data(x: Variable) -> Variable:
        return x.transpose([d for d in da.dims if d in x.dims])

    if len(irreducible) == 1:
        return _transposed_like_data(irreducible[0]).copy()
    return _transposed_like_data(reduce(logical_or, irreducible))<|MERGE_RESOLUTION|>--- conflicted
+++ resolved
@@ -1,14 +1,9 @@
 # SPDX-License-Identifier: BSD-3-Clause
 # Copyright (c) 2023 Scipp contributors (https://github.com/scipp)
 # @author Simon Heybrock
-<<<<<<< HEAD
-from collections.abc import Iterable
+from collections.abc import Callable, Iterable, Mapping
 from functools import reduce
-from typing import Any, Callable, Mapping, TypeVar, Union, overload
-=======
-from collections.abc import Callable, Mapping
-from functools import reduce
->>>>>>> 9fda5665
+from typing import Any, TypeVar, overload
 
 from ..typing import Dims, VariableLikeType
 from .cpp_classes import DataArray, Dataset, DimensionError, Variable
@@ -17,15 +12,11 @@
 
 _T = TypeVar('_T')
 
-<<<<<<< HEAD
 
-=======
->>>>>>> 9fda5665
 def _copied(obj: Mapping[str, Variable]) -> dict[str, Variable]:
     return {name: var.copy() for name, var in obj.items()}
 
 
-<<<<<<< HEAD
 def _reduced(obj: Mapping[str, Variable], dims: Iterable[str]) -> dict[str, Variable]:
     ref_dims = set(dims)
     return {name: var for name, var in obj.items() if ref_dims.isdisjoint(var.dims)}
@@ -34,16 +25,9 @@
 @overload
 def rewrap_output_data(prototype: DataArray, data: Variable) -> DataArray: ...
 
-=======
-def _reduced(obj: Mapping[str, Variable], dims: list[str]) -> dict[str, Variable]:
-    dims = set(dims)
-    return {name: var for name, var in obj.items() if dims.isdisjoint(var.dims)}
->>>>>>> 9fda5665
 
 @overload
-def rewrap_output_data(
-    prototype: Union[Variable, Dataset, DataGroup], data: _T
-) -> _T: ...
+def rewrap_output_data(prototype: Variable | Dataset | DataGroup, data: _T) -> _T: ...
 
 
 def rewrap_output_data(prototype: Any, data: Any) -> Any:
@@ -78,11 +62,7 @@
         raise TypeError(f"{func} only supports Variable and DataArray as inputs.")
 
 
-<<<<<<< HEAD
 def concrete_dims(obj: VariableLikeType, dim: Dims) -> tuple[str, ...]:
-=======
-def concrete_dims(obj: VariableLikeType, dim: Dims) -> tuple[str]:
->>>>>>> 9fda5665
     """Convert a dimension specification into a concrete tuple of dimension labels.
 
     This does *not* validate that the dimension labels are valid for the given object.
