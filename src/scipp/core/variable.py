--- conflicted
+++ resolved
@@ -772,7 +772,6 @@
            *,
            unit: Union[Unit, str, None] = default_unit,
            dtype: Optional[DTypeLike] = None) -> Variable:
-<<<<<<< HEAD
     """Creates a :class:`Variable` with evenly spaced values within a given interval.
 
     Values are generated within the half-open interval [start, stop).
@@ -784,13 +783,6 @@
     When all the types or dtypes of the input arguments are the same, the output will
     also have this dtype. This is different to :func:`numpy.arange` which will always
     produce 64-bit (int64 or float64) outputs.
-=======
-    """Constructs a :class:`Variable` with evenly spaced values within a given
-    interval.
-
-    Values are generated within the half-open interval [start, stop)
-    (in other words, the interval including start but excluding stop).
->>>>>>> 2557669e
 
     Warning
     -------
