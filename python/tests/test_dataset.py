--- conflicted
+++ resolved
@@ -118,7 +118,6 @@
     assert 'b' not in d[Dim.X, 1]
 
 
-<<<<<<< HEAD
 def test_chained_slicing():
     d = sp.Dataset()
     d.set_coord(Dim.X, sp.Variable([Dim.X], values=np.arange(11.0)))
@@ -135,7 +134,8 @@
     expected["b"] = sp.Variable(1.5)
 
     assert d[Dim.X, 1][Dim.Z, 5] == expected
-=======
+
+
 def test_coords_proxy_comparison_operators():
     d = sp.Dataset({'a': sp.Variable([Dim.X], values=np.arange(10.0)),
                     'b': sp.Variable(1.0)}, coords={
@@ -145,7 +145,6 @@
                      'b': sp.Variable(1.0)}, coords={
         Dim.X: sp.Variable([Dim.X], values=np.arange(10.0))})
     assert d1['a'].coords == d['a'].coords
->>>>>>> c1e3c489
 
 
 def test_variable_histogram():
