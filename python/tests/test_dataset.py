# SPDX-License-Identifier: GPL-3.0-or-later
# Copyright (c) 2020 Scipp contributors (https://github.com/scipp)
# @file
# @author Simon Heybrock
import numpy as np
import pytest

import scipp as sc


def test_create_empty():
    d = sc.Dataset()
    assert len(d) == 0


def test_create():
    x = sc.Variable(dims=['x'], values=np.arange(3))
    y = sc.Variable(dims=['y'], values=np.arange(4))
    xy = sc.Variable(dims=['x', 'y'], values=np.arange(12).reshape(3, 4))
    d = sc.Dataset({'xy': xy, 'x': x}, coords={'x': x, 'y': y})
    assert len(d) == 2
    assert d.coords['x'] == x
    assert d.coords['y'] == y
    assert d['xy'].data == xy
    assert d['x'].data == x


def test_create_from_data_array():
    var = sc.Variable(dims=['x'], values=np.arange(4))
    base = sc.Dataset({'a': var}, coords={'x': var, 'aux': var})
    d = sc.Dataset(base['a'])
    assert d == base


def test_create_from_data_arrays():
    var1 = sc.Variable(dims=['x'], values=np.arange(4))
    var2 = sc.Variable(dims=['x'], values=np.ones(4))
    base = sc.Dataset({'a': var1, 'b': var2}, coords={'x': var1, 'aux': var1})
    d = sc.Dataset({'a': base['a'], 'b': base['b']})
    assert d == base
    swapped = sc.Dataset({'a': base['b'], 'b': base['a']})
    assert swapped != base
    assert swapped['a'] == base['b']
    assert swapped['b'] == base['a']


def test_clear():
    d = sc.Dataset()
    d['a'] = sc.Variable(dims=['x'], values=np.arange(3))
    assert 'a' in d
    d.clear()
    assert len(d) == 0


def test_setitem():
    d = sc.Dataset()
    d['a'] = sc.Variable(1.0)
    assert len(d) == 1
    assert d['a'].data == sc.Variable(1.0)
    assert len(d.coords) == 0


def test_del_item():
    d = sc.Dataset()
    d['a'] = sc.Variable(1.0)
    assert 'a' in d
    del d['a']
    assert 'a' not in d


def test_del_item_missing():
    d = sc.Dataset()
    with pytest.raises(RuntimeError):
        del d['not an item']


def test_coord_setitem():
    var = sc.Variable(dims=['x'], values=np.arange(4))
    d = sc.Dataset({'a': var}, coords={'x': var})
    with pytest.raises(RuntimeError):
        d['x', 2:3].coords['y'] = sc.Variable(1.0)
    d.coords['y'] = sc.Variable(1.0)
    assert len(d) == 1
    assert len(d.coords) == 2
    assert d.coords['y'] == sc.Variable(1.0)


def test_coord_setitem_sparse():
    events = sc.Variable(dims=[], shape=[], dtype=sc.dtype.event_list_float64)
    d = sc.Dataset({'a': events})
    d.coords['x'] = events
    assert len(d.coords) == 1
    assert len(d['a'].coords) == 1
    assert d['a'].coords['x'] == events
    assert d['a'].coords['x'] == d.coords['x']


def test_create_sparse_via_DataArray():
    d = sc.Dataset()
    sparse = sc.Variable(dims=[], shape=[], dtype=sc.dtype.event_list_float64)
    d['a'] = sc.DataArray(data=sparse, coords={'x': sparse})
    assert len(d.coords) == 1
    assert len(d['a'].coords) == 1
    assert d['a'].coords['x'] == sparse
    assert d['a'].coords['x'] == d.coords['x']


def test_contains_coord():
    d = sc.Dataset()
    assert 'x' not in d.coords
    d.coords['x'] = sc.Variable(1.0)
    assert 'x' in d.coords


def test_coords_keys():
    d = sc.Dataset()
    d.coords['x'] = sc.Variable(1.0)
    assert len(d.coords.keys()) == 1
    assert 'x' in d.coords.keys()


def test_masks_setitem():
    var = sc.Variable(dims=['x'], values=np.arange(4))
    d = sc.Dataset({'a': var}, coords={'x': var})
    with pytest.raises(RuntimeError):
        d['x', 2:3].coords['label'] = sc.Variable(True)
    d.masks['mask'] = sc.Variable(dims=['x'],
                                  values=np.array([True, False, True, False]))
    assert len(d) == 1
    assert len(d.masks) == 1
    assert d.masks['mask'] == sc.Variable(dims=['x'],
                                          values=np.array(
                                              [True, False, True, False]))


def test_contains_masks():
    d = sc.Dataset()
    assert 'a' not in d.masks
    d.masks['a'] = sc.Variable(True)
    assert 'a' in d.masks


def test_attrs_setitem():
    var = sc.Variable(dims=['x'], values=np.arange(4))
    d = sc.Dataset({'a': var}, coords={'x': var})
    with pytest.raises(RuntimeError):
        d['x', 2:3].attrs['attr'] = sc.Variable(1.0)
    d.attrs['attr'] = sc.Variable(1.0)
    assert len(d) == 1
    assert len(d.attrs) == 1
    assert d.attrs['attr'] == sc.Variable(1.0)


def test_attrs_setitem_sparse():
    var = sc.Variable(dims=['x'], values=np.arange(4))
    sparse = sc.Variable(dims=[], shape=[], dtype=sc.dtype.event_list_float64)
    d = sc.Dataset({'a': sparse}, coords={'x': var})
    d.attrs['attr'] = sparse
    d['a'].attrs['attr'] = sparse


def test_contains_attrs():
    d = sc.Dataset()
    assert 'b' not in d.attrs
    d.attrs['b'] = sc.Variable(1.0)
    assert 'b' in d.attrs


def test_attrs_keys():
    d = sc.Dataset()
    d.attrs['b'] = sc.Variable(1.0)
    assert len(d.attrs.keys()) == 1
    assert 'b' in d.attrs.keys()


def test_slice_item():
    d = sc.Dataset(
        coords={'x': sc.Variable(dims=['x'], values=np.arange(4, 8))})
    d['a'] = sc.Variable(dims=['x'], values=np.arange(4))
    assert d['a']['x', 2:4].data == sc.Variable(dims=['x'],
                                                values=np.arange(2, 4))
    assert d['a']['x', 2:4].coords['x'] == sc.Variable(dims=['x'],
                                                       values=np.arange(6, 8))


def test_set_item_slice_from_numpy():
    d = sc.Dataset(
        coords={'x': sc.Variable(dims=['x'], values=np.arange(4, 8))})
    d['a'] = sc.Variable(dims=['x'], values=np.arange(4))
    d['a']['x', 2:4] = np.arange(2)
    assert d['a'].data == sc.Variable(dims=['x'],
                                      values=np.array([0, 1, 0, 1]))


def test_set_item_slice_with_variances_from_numpy():
    d = sc.Dataset(
        coords={'x': sc.Variable(dims=['x'], values=np.arange(4, 8))})
    d['a'] = sc.Variable(dims=['x'],
                         values=np.arange(4.0),
                         variances=np.arange(4.0))
    d['a']['x', 2:4].values = np.arange(2)
    d['a']['x', 2:4].variances = np.arange(2, 4)
    assert np.array_equal(d['a'].values, np.array([0.0, 1.0, 0.0, 1.0]))
    assert np.array_equal(d['a'].variances, np.array([0.0, 1.0, 2.0, 3.0]))


def test_sparse_setitem():
    d = sc.Dataset({
        'a':
        sc.Variable(dims=['x'], shape=[4], dtype=sc.dtype.event_list_float64)
    })
    d['a']['x', 0].values = np.arange(4)
    assert len(d['a']['x', 0].values) == 4


def test_iadd_slice():
    d = sc.Dataset(
        coords={'x': sc.Variable(dims=['x'], values=np.arange(4, 8))})
    d['a'] = sc.Variable(dims=['x'], values=np.arange(4))
    d['a']['x', 1] += d['a']['x', 2]
    assert d['a'].data == sc.Variable(dims=['x'],
                                      values=np.array([0, 3, 2, 3]))


def test_iadd_range():
    d = sc.Dataset(
        coords={'x': sc.Variable(dims=['x'], values=np.arange(4, 8))})
    d['a'] = sc.Variable(dims=['x'], values=np.arange(4))
    with pytest.raises(RuntimeError):
        d['a']['x', 2:4] += d['a']['x', 1:3]
    d['a']['x', 2:4] += d['a']['x', 2:4]
    assert d['a'].data == sc.Variable(dims=['x'],
                                      values=np.array([0, 1, 4, 6]))


def test_contains():
    d = sc.Dataset()
    assert 'a' not in d
    d['a'] = sc.Variable(1.0)
    assert 'a' in d
    assert 'b' not in d
    d['b'] = sc.Variable(1.0)
    assert 'a' in d
    assert 'b' in d


def test_slice():
    d = sc.Dataset(
        {
            'a': sc.Variable(dims=['x'], values=np.arange(10.0)),
            'b': sc.Variable(1.0)
        },
        coords={'x': sc.Variable(dims=['x'], values=np.arange(10.0))})
    expected = sc.Dataset({'a': sc.Variable(1.0)})

    assert d['x', 1] == expected
    assert 'a' in d['x', 1]
    assert 'b' not in d['x', 1]


def test_chained_slicing():
    d = sc.Dataset(
        {
            'a':
            sc.Variable(dims=['z', 'y', 'x'],
                        values=np.arange(1000.0).reshape(10, 10, 10)),
            'b':
            sc.Variable(dims=['x', 'z'],
                        values=np.arange(0.0, 10.0, 0.1).reshape(10, 10))
        },
        coords={
            'x': sc.Variable(dims=['x'], values=np.arange(11.0)),
            'y': sc.Variable(dims=['y'], values=np.arange(11.0)),
            'z': sc.Variable(dims=['z'], values=np.arange(11.0))
        })

    expected = sc.Dataset()
    expected.coords['y'] = sc.Variable(dims=['y'], values=np.arange(11.0))
    expected['a'] = sc.Variable(dims=['y'],
                                values=np.arange(501.0, 600.0, 10.0))
    expected['b'] = sc.Variable(1.5)

    assert d['x', 1]['z', 5] == expected


def test_coords_view_comparison_operators():
    d = sc.Dataset(
        {
            'a': sc.Variable(dims=['x'], values=np.arange(10.0)),
            'b': sc.Variable(1.0)
        },
        coords={'x': sc.Variable(dims=['x'], values=np.arange(10.0))})

    d1 = sc.Dataset(
        {
            'a': sc.Variable(dims=['x'], values=np.arange(10.0)),
            'b': sc.Variable(1.0)
        },
        coords={'x': sc.Variable(dims=['x'], values=np.arange(10.0))})
    assert d1['a'].coords == d['a'].coords


def test_sum_mean():
    d = sc.Dataset(
        {
            'a':
            sc.Variable(dims=['x', 'y'],
                        values=np.arange(6, dtype=np.int64).reshape(2, 3)),
            'b':
            sc.Variable(dims=['y'], values=np.arange(3, dtype=np.int64))
        },
        coords={
            'x':
            sc.Variable(dims=['x'], values=np.arange(2, dtype=np.int64)),
            'y':
            sc.Variable(dims=['y'], values=np.arange(3, dtype=np.int64)),
            'l1':
            sc.Variable(dims=['x', 'y'],
                        values=np.arange(6, dtype=np.int64).reshape(2, 3)),
            'l2':
            sc.Variable(dims=['x'], values=np.arange(2, dtype=np.int64))
        })
    d_ref = sc.Dataset(
        {
            'a': sc.Variable(dims=['x'],
                             values=np.array([3, 12], dtype=np.int64)),
            'b': sc.Variable(3)
        },
        coords={
            'x': sc.Variable(dims=['x'], values=np.arange(2, dtype=np.int64)),
            'l2': sc.Variable(dims=['x'], values=np.arange(2, dtype=np.int64))
        })

    assert sc.sum(d, 'y') == d_ref
    assert (sc.mean(d, 'y')['a'].values == [1.0, 4.0]).all()
    assert sc.mean(d, 'y')['b'].value == 1.0


def test_sum_masked():
    d = sc.Dataset(
        {
            'a':
            sc.Variable(dims=['x'],
                        values=np.array([1, 5, 4, 5, 1], dtype=np.int64))
        },
        masks={
            'm1':
            sc.Variable(dims=['x'],
                        values=np.array([False, True, False, True, False]))
        })

    d_ref = sc.Dataset({'a': sc.Variable(np.int64(6))})

    result = sc.sum(d, 'x')['a']
    assert result == d_ref['a']


def test_mean_masked():
    d = sc.Dataset(
        {'a': sc.Variable(dims=['x'], values=np.array([1, 5, 4, 5, 1]))},
        masks={
            'm1':
            sc.Variable(dims=['x'],
                        values=np.array([False, True, False, True, False]))
        })
    d_ref = sc.Dataset({'a': sc.Variable(2.0)})
    assert sc.mean(d, 'x')['a'] == d_ref['a']


def test_variable_histogram():
    var = sc.Variable(dims=['x'], shape=[2], dtype=sc.dtype.event_list_float64)
    var['x', 0].values = np.arange(3)
    var['x', 0].values.append(42)
    var['x', 0].values.extend(np.ones(3))
    var['x', 1].values = np.ones(6)
    ds = sc.Dataset()
    ds['sparse'] = sc.DataArray(data=sc.Variable(dims=['x'],
                                                 values=np.ones(2),
                                                 variances=np.ones(2)),
                                coords={'y': var})
    hist = sc.histogram(
        ds['sparse'],
        sc.Variable(values=np.arange(5, dtype=np.float64), dims=['y']))
    assert np.array_equal(
        hist.values, np.array([[1.0, 4.0, 1.0, 0.0], [0.0, 6.0, 0.0, 0.0]]))


@pytest.mark.skip(reason="Requires unaligned dataset items")
def test_dataset_histogram():
    var = sc.Variable(dims=['x'], shape=[2], dtype=sc.dtype.event_list_float64)
    var['x', 0].values = np.arange(3)
    var['x', 0].values.append(42)
    var['x', 0].values.extend(np.ones(3))
    var['x', 1].values = np.ones(6)
    ds = sc.Dataset()
    ds['s'] = sc.DataArray(data=sc.Variable(dims=['x'],
                                            values=np.ones(2),
                                            variances=np.ones(2)),
                           coords={'y': var})
    ds['s1'] = sc.DataArray(data=sc.Variable(dims=['x'],
                                             values=np.ones(2),
                                             variances=np.ones(2)),
                            coords={'y': var * 5.0})
    h = sc.histogram(
        ds, sc.Variable(values=np.arange(5, dtype=np.float64), dims=['y']))
    assert np.array_equal(
        h['s'].values, np.array([[1.0, 4.0, 1.0, 0.0], [0.0, 6.0, 0.0, 0.0]]))
    assert np.array_equal(
        h['s1'].values, np.array([[1.0, 0.0, 0.0, 0.0], [0.0, 0.0, 0.0, 0.0]]))


def test_histogram_and_setitem():
    var = sc.Variable(dims=['x'],
                      shape=[2],
                      dtype=sc.dtype.event_list_float64,
                      unit=sc.units.us)
    var['x', 0].values = np.arange(3)
    var['x', 0].values.append(42)
    var['x', 0].values.extend(np.ones(3))
    var['x', 1].values = np.ones(6)
    ds = sc.Dataset()
    ds['s'] = sc.DataArray(data=sc.Variable(dims=['x'],
                                            values=np.ones(2),
                                            variances=np.ones(2)),
                           coords={'tof': var})
    assert 'tof' in ds.coords
    assert 'tof' in ds['s'].coords
    edges = sc.Variable(dims=['tof'], values=np.arange(5.0), unit=sc.units.us)
    h = sc.histogram(ds['s'], edges)
    assert np.array_equal(
        h.values, np.array([[1.0, 4.0, 1.0, 0.0], [0.0, 6.0, 0.0, 0.0]]))
    assert 'tof' in ds.coords


def test_dataset_merge():
    a = sc.Dataset({'d1': sc.Variable(dims=['x'], values=np.array([1, 2, 3]))})
    b = sc.Dataset({'d2': sc.Variable(dims=['x'], values=np.array([4, 5, 6]))})
    c = sc.merge(a, b)
    assert a['d1'] == c['d1']
    assert b['d2'] == c['d2']


def test_dataset_concatenate():
    a = sc.Dataset(
        {'data': sc.Variable(dims=['x'], values=np.array([11, 12]))},
        coords={'x': sc.Variable(dims=['x'], values=np.array([1, 2]))})
    b = sc.Dataset(
        {'data': sc.Variable(dims=['x'], values=np.array([13, 14]))},
        coords={'x': sc.Variable(dims=['x'], values=np.array([3, 4]))})

    c = sc.concatenate(a, b, 'x')

    assert np.array_equal(c.coords['x'].values, np.array([1, 2, 3, 4]))
    assert np.array_equal(c['data'].values, np.array([11, 12, 13, 14]))


def test_dataset_set_data():
    d1 = sc.Dataset(
        {
            'a': sc.Variable(dims=['x', 'y'], values=np.random.rand(2, 3)),
            'b': sc.Variable(1.0)
        },
        coords={
            'x': sc.Variable(dims=['x'],
                             values=np.arange(2.0),
                             unit=sc.units.m),
            'y': sc.Variable(dims=['y'],
                             values=np.arange(3.0),
                             unit=sc.units.m),
            'aux': sc.Variable(dims=['y'], values=np.arange(3))
        })

    d2 = sc.Dataset(
        {
            'a': sc.Variable(dims=['x', 'y'], values=np.random.rand(2, 3)),
            'b': sc.Variable(1.0)
        },
        coords={
            'x': sc.Variable(dims=['x'],
                             values=np.arange(2.0),
                             unit=sc.units.m),
            'y': sc.Variable(dims=['y'],
                             values=np.arange(3.0),
                             unit=sc.units.m),
            'aux': sc.Variable(dims=['y'], values=np.arange(3))
        })

    d3 = sc.Dataset()
    d3['b'] = d1['a']
    assert d3['b'].data == d1['a'].data
    assert d3['b'].coords == d1['a'].coords
    d1['a'] = d2['a']
    d1['c'] = d2['a']
    assert d2['a'].data == d1['a'].data
    assert d2['a'].data == d1['c'].data

    d = sc.Dataset()
    d.coords['row'] = sc.Variable(dims=['row'], values=np.arange(10.0))
    d['a'] = sc.Variable(dims=['row'],
                         values=np.arange(10.0),
                         variances=np.arange(10.0))
    d['b'] = sc.Variable(dims=['row'], values=np.arange(10.0, 20.0))
    d1 = d['row', 0:1]
    d2 = sc.Dataset({'a': d1['a'].data}, coords={'row': d1['a'].coords['row']})
    d2['b'] = d1['b']
    expected = sc.Dataset()
    expected.coords['row'] = sc.Variable(dims=['row'], values=np.arange(1.0))
    expected['a'] = sc.Variable(dims=['row'],
                                values=np.arange(1.0),
                                variances=np.arange(1.0))
    expected['b'] = sc.Variable(dims=['row'], values=np.arange(10.0, 11.0))
    assert d2 == expected


def test_dataset_data_access():
    var = sc.Variable(dims=['x'], shape=[2], dtype=sc.dtype.event_list_float64)
    ds = sc.Dataset()
    ds['sparse'] = sc.DataArray(data=sc.Variable(dims=['x'],
                                                 values=np.ones(2),
                                                 variances=np.ones(2)),
                                coords={'y': var})
    assert ds['sparse'].values is not None


def test_binary_with_broadcast():
    d = sc.Dataset(
        {'data': sc.Variable(dims=['x'], values=np.arange(10.0))},
        coords={'x': sc.Variable(dims=['x'], values=np.arange(10.0))})

    d2 = d - d['x', 0]
    d -= d['x', 0]
    assert d == d2


def test_binary_of_item_with_variable():
    d = sc.Dataset(
        {'data': sc.Variable(dims=['x'], values=np.arange(10.0))},
        coords={'x': sc.Variable(dims=['x'], values=np.arange(10.0))})
    copy = d.copy()

    d['data'] += 2.0 * sc.units.dimensionless
    d['data'] *= 2.0 * sc.units.m
    d['data'] -= 4.0 * sc.units.m
    d['data'] /= 2.0 * sc.units.m
    assert d == copy


def test_in_place_binary_with_scalar():
    d = sc.Dataset({'data': sc.Variable(dims=['x'], values=[10])},
                   coords={'x': sc.Variable(dims=['x'], values=[10])})
    copy = d.copy()

    d += 2
    d *= 2
    d -= 4
    d /= 2
    assert d == copy


def test_view_in_place_binary_with_scalar():
    d = sc.Dataset({'data': sc.Variable(dims=['x'], values=[10])},
                   coords={'x': sc.Variable(dims=['x'], values=[10])})
    copy = d.copy()

    d['data'] += 2
    d['data'] *= 2
    d['data'] -= 4
    d['data'] /= 2
    assert d == copy


def test_add_sum_of_columns():
    d = sc.Dataset({
        'a': sc.Variable(dims=['x'], values=np.arange(10.0)),
        'b': sc.Variable(dims=['x'], values=np.ones(10))
    })
    d['sum'] = d['a'] + d['b']
    d['a'] += d['b']
    assert d['sum'] == d['a']


def test_name():
    d = sc.Dataset(
        {
            'a': sc.Variable(dims=['x'], values=np.arange(10.0)),
            'b': sc.Variable(dims=['x'], values=np.ones(10))
        },
        coords={'x': sc.Variable(dims=['x'], values=np.arange(10))})
    assert d['a'].name == 'a'
    assert d['b'].name == 'b'
    assert d['x', 2]['b'].name == 'b'
    assert d['b']['x', 2].name == 'b'
    array = d['a'] + d['b']
    assert array.name == ''


def make_simple_dataset(dim1='x', dim2='y', seed=None):
    if seed is not None:
        np.random.seed(seed)
    return sc.Dataset(
        {
            'a': sc.Variable(dims=[dim1, dim2], values=np.random.rand(2, 3)),
            'b': sc.Variable(1.0)
        },
        coords={
            dim1: sc.Variable(dims=[dim1],
                              values=np.arange(2.0),
                              unit=sc.units.m),
            dim2: sc.Variable(dims=[dim2],
                              values=np.arange(3.0),
                              unit=sc.units.m),
            'aux': sc.Variable(dims=[dim2], values=np.random.rand(3))
        })


def test_dataset_view_set_variance():
    d = make_simple_dataset()
    variances = np.arange(6).reshape(2, 3)
    assert d['a'].variances is None
    d['a'].variances = variances
    assert d['a'].variances is not None
    np.testing.assert_array_equal(d['a'].variances, variances)
    d['a'].variances = None
    assert d['a'].variances is None


def test_sort():
    d = sc.Dataset(
        {
            'a': sc.Variable(dims=['x', 'y'],
                             values=np.arange(6).reshape(2, 3)),
            'b': sc.Variable(dims=['x'], values=['b', 'a'])
        },
        coords={
            'x': sc.Variable(dims=['x'],
                             values=np.arange(2.0),
                             unit=sc.units.m),
            'y': sc.Variable(dims=['y'],
                             values=np.arange(3.0),
                             unit=sc.units.m),
            'aux': sc.Variable(dims=['x'], values=np.arange(2.0))
        })
    expected = sc.Dataset(
        {
            'a':
            sc.Variable(dims=['x', 'y'],
                        values=np.flip(np.arange(6).reshape(2, 3), axis=0)),
            'b':
            sc.Variable(dims=['x'], values=['a', 'b'])
        },
        coords={
            'x': sc.Variable(dims=['x'], values=[1.0, 0.0], unit=sc.units.m),
            'y': sc.Variable(dims=['y'],
                             values=np.arange(3.0),
                             unit=sc.units.m),
            'aux': sc.Variable(dims=['x'], values=[1.0, 0.0])
        })
    assert sc.sort(d, d['b'].data) == expected


def test_rename_dims():
    d = make_simple_dataset('x', 'y', seed=0)
    d.rename_dims({'y': 'z'})
    assert d == make_simple_dataset('x', 'z', seed=0)
    d.rename_dims(dims_dict={'x': 'y', 'z': 'x'})
    assert d == make_simple_dataset('y', 'x', seed=0)


def test_coord_delitem():
    var = sc.Variable(dims=['x'], values=np.arange(4))
    d = sc.Dataset({'a': var}, coords={'x': var})
    dref = d.copy()
    d.coords['y'] = sc.Variable(1.0)
    assert dref != d
    del d.coords['y']
    assert dref == d


@pytest.mark.skip(reason="Requires unaligned dataset items")
def test_coords_delitem_sparse():
    var = sc.Variable(dims=['x'], values=np.arange(4))
    sparse = sc.Variable(dims=[], shape=[], dtype=sc.dtype.event_list_float64)
    d = sc.Dataset({'a': sparse}, coords={'x': var})
    d['a'].coords['x'] = sparse
    with pytest.raises(RuntimeError):
        del d['a'].coords['z']
    del d['a'].coords['x']
    with pytest.raises(RuntimeError):
        d['a'].coords['x']


def test_attrs_delitem():
    var = sc.Variable(dims=['x'], values=np.arange(4))
    d = sc.Dataset({'a': var}, coords={'x': var})
    dref = d.copy()
    d.attrs['attr'] = sc.Variable(1.0)
    assert d != dref
    del d.attrs['attr']
    assert d == dref


def test_masks_delitem():
    var = sc.Variable(dims=['x'], values=np.array([True, True, False]))
    d = sc.Dataset({'a': var}, coords={'x': var})
    dref = d.copy()
    d.masks['masks'] = var
    assert d != dref
    del d.masks['masks']
    assert d == dref


<<<<<<< HEAD
@pytest.mark.parametrize("dims, lengths",
                         (([Dim.X], (sc.Dimensions.Sparse, )),
                          ([Dim.X, Dim.Y], (10, sc.Dimensions.Sparse)),
                          ([Dim.X, Dim.Y, Dim.Z],
                           (10, 10, sc.Dimensions.Sparse)),
                          ([Dim.X, Dim.Y, Dim.Z, Dim.Spectrum],
                           (10, 10, 10, sc.Dimensions.Sparse))))
def test_sparse_dim_has_none_shape(dims, lengths):
    ds = sc.Dataset(data={"data": sc.Variable(dims, shape=lengths)})

    assert None in ds.shape
    assert ds["data"].shape[-1] is None


def test_replace():
    v1 = sc.Variable([Dim.X], values=np.array([1, 2, 3]))
    d = sc.Dataset({'a': v1})
    assert d['a'].data == v1
    v2 = sc.Variable([Dim.X], values=np.array([4, 5, 6]))
    d['a'] = v2
    assert d['a'].data == v2


# test_delitem - tested elsewhere
# test_insert_default_init - not relevant
# test_insert - equivalent tested elsewhere
# test_replace - refactored
# test_insert_Variable - tested elsewhere
# test_demo_int_to_float_issue - not relevant?
# test_binary_dataset_rhs_operations - tested elsewhere
# test_binary_variable_rhs_operations - tested elsewhere
# test_binary_float_operations - tested elsewhere
# test_equal_not_equal - tested elsewhere
=======
# def test_delitem(self):
#    dataset = sc.Dataset()
#    dataset[sc.Data.Value, 'data'] = (['z', 'y', 'x'],
#                                      (1, 2, 3))
#    dataset[sc.Data.Value, 'aux'] = ([], ())
#    self.assertTrue((sc.Data.Value, 'data') in dataset)
#    self.assertEqual(len(dataset.dimensions), 3)
#    del dataset[sc.Data.Value, 'data']
#    self.assertFalse((sc.Data.Value, 'data') in dataset)
#    self.assertEqual(len(dataset.dimensions), 0)
#
#    dataset[sc.Data.Value, 'data'] = (['z', 'y', 'x'],
#                                      (1, 2, 3))
#    dataset[sc.Coord.X] = (['x'], np.arange(3))
#    del dataset[sc.Data.Value, 'data']
#    self.assertFalse((sc.Data.Value, 'data') in dataset)
#    self.assertEqual(len(dataset.dimensions), 1)
#    del dataset[sc.Coord.X]
#    self.assertFalse(sc.Coord.X in dataset)
#    self.assertEqual(len(dataset.dimensions), 0)
#
# def test_insert_default_init(self):
#    d = sc.Dataset()
#    d[sc.Data.Value, 'data1'] = (('z', 'y', 'x'), (4, 3, 2))
#    self.assertEqual(len(d), 1)
#    np.testing.assert_array_equal(
#        d[sc.Data.Value, 'data1'].numpy, np.zeros(shape=(4, 3, 2)))
#
# def test_insert(self):
#    d = sc.Dataset()
#    d[sc.Data.Value, 'data1'] = (
#        ['z', 'y', 'x'], np.arange(24).reshape(4, 3, 2))
#    self.assertEqual(len(d), 1)
#    np.testing.assert_array_equal(
#        d[sc.Data.Value, 'data1'].numpy, self.reference_data1)
#
#    self.assertRaisesRegex(
#        RuntimeError,
#        'Cannot insert variable into Dataset: Dimensions do not match.',
#        d.__setitem__,
#        (sc.Data.Value,
#         'data2'),
#        ([
#            'z',
#            'y',
#            'x'],
#            np.arange(24).reshape(
#            4,
#            2,
#            3)))
#
# def test_replace(self):
#    d = sc.Dataset()
#    d[sc.Data.Value, 'data1'] = (
#        ['z', 'y', 'x'], np.zeros(24).reshape(4, 3, 2))
#    d[sc.Data.Value, 'data1'] = (
#        ['z', 'y', 'x'], np.arange(24).reshape(4, 3, 2))
#    self.assertEqual(len(d), 1)
#    np.testing.assert_array_equal(
#        d[sc.Data.Value, 'data1'].numpy, self.reference_data1)
#
# def test_insert_Variable(self):
#    d = sc.Dataset()
#    d[sc.Data.Value, 'data1'] = (
#        ['z', 'y', 'x'], np.arange(24).reshape(4, 3, 2))
#
#    var = sc.Variable(dims=['x'], np.arange(2))
#    d[sc.Data.Value, 'data2'] = var
#    d[sc.Data.Variance, 'data2'] = var
#    self.assertEqual(len(d), 3)
>>>>>>> 3aac7f2d
#
# def test_insert_variable_slice(self):
#    d = sc.Dataset()
#    d[sc.Data.Value, 'data1'] = (
#        ['z', 'y', 'x'], np.arange(24).reshape(4, 3, 2))
#
#    d[sc.Data.Value, 'data2'] = d[sc.Data.Value, 'data1']
#    d[sc.Data.Variance, 'data2'] = d[sc.Data.Value, 'data1']
#    self.assertEqual(len(d), 3)
#
<<<<<<< HEAD
=======
# This characterises existing broken behaviour. Will need to be fixed.
# def test_demo_int_to_float_issue(self):
#    # Demo bug
#    d = sc.Dataset()
#    # Variable containing int array data
#    d[sc.Data.Value, 'v1'] = (['x', 'y'], np.ndarray.tolist(
#        np.arange(0, 10).reshape(2, 5)))
#    # Correct behaviour should be int64
#    self.assertEqual(d[sc.Data.Value, 'v1'].numpy.dtype, 'float64')
#
#    # Demo working 1D
#    d = sc.Dataset()
#    d[sc.Data.Value, 'v2'] = (['x'], np.ndarray.tolist(
#        np.arange(0, 10)))  # Variable containing int array data
#    self.assertEqual(d[sc.Data.Value, 'v2'].numpy.dtype, 'int64')
#
>>>>>>> 3aac7f2d
# def test_set_data(self):
#    d = sc.Dataset()
#    d[sc.Data.Value, 'data1'] = (
#        ['z', 'y', 'x'], np.arange(24).reshape(4, 3, 2))
#    self.assertEqual(d[sc.Data.Value, 'data1'].numpy.dtype, np.int64)
#    d[sc.Data.Value, 'data1'] = np.arange(24).reshape(4, 3, 2)
#    self.assertEqual(d[sc.Data.Value, 'data1'].numpy.dtype, np.int64)
#    # For existing items we do *not* change the dtype, but convert.
#    d[sc.Data.Value, 'data1'] = np.arange(24.0).reshape(4, 3, 2)
#    self.assertEqual(d[sc.Data.Value, 'data1'].numpy.dtype, np.int64)
#
# def test_nested_0D_empty_item(self):
#    d = sc.Dataset()
#    d[sc.Data.Events] = ([], sc.Dataset())
#    self.assertEqual(d[sc.Data.Events].data[0], sc.Dataset())
#
# def test_set_data_nested(self):
#    d = sc.Dataset()
#    table = sc.Dataset()
#    table[sc.Data.Value, 'col1'] = (['row'], [3.0, 2.0, 1.0, 0.0])
#    table[sc.Data.Value, 'col2'] = (['row'], np.arange(4.0))
#    d[sc.Data.Value, 'data1'] = (['x'], [table, table])
#    d[sc.Data.Value, 'data1'].data[1][sc.Data.Value, 'col1'].data[0] = 0.0
#    self.assertEqual(d[sc.Data.Value, 'data1'].data[0], table)
#    self.assertNotEqual(d[sc.Data.Value, 'data1'].data[1], table)
#    self.assertNotEqual(d[sc.Data.Value, 'data1'].data[0],
#                        d[sc.Data.Value, 'data1'].data[1])
#
# def test_dimensions(self):
#    self.assertEqual(self.dataset.dimensions['x'], 2)
#    self.assertEqual(self.dataset.dimensions['y'], 3)
#    self.assertEqual(self.dataset.dimensions['z'], 4)
#
# def test_data(self):
#    self.assertEqual(len(self.dataset[sc.Coord.X].data), 2)
#    self.assertSequenceEqual(self.dataset[sc.Coord.X].data, [0, 1])
#    # `data` property provides a flat view
#    self.assertEqual(len(self.dataset[sc.Data.Value, 'data1'].data), 24)
#    self.assertSequenceEqual(
#        self.dataset[sc.Data.Value, 'data1'].data, range(24))
#
# def test_numpy_data(self):
#    np.testing.assert_array_equal(
#        self.dataset[sc.Coord.X].numpy, self.reference_x)
#    np.testing.assert_array_equal(
#        self.dataset[sc.Coord.Y].numpy, self.reference_y)
#    np.testing.assert_array_equal(
#        self.dataset[sc.Coord.Z].numpy, self.reference_z)
#    np.testing.assert_array_equal(
#        self.dataset[sc.Data.Value, 'data1'].numpy, self.reference_data1)
#    np.testing.assert_array_equal(
#        self.dataset[sc.Data.Value, 'data2'].numpy, self.reference_data2)
#    np.testing.assert_array_equal(
#        self.dataset[sc.Data.Value, 'data3'].numpy, self.reference_data3)
#
# def test_view_subdata(self):
#    view = self.dataset.subset['data1']
#    # TODO Need consistent dimensions() implementation for Dataset and its
#    # views.
#    self.assertEqual(view.dimensions['x'], 2)
#    self.assertEqual(view.dimensions['y'], 3)
#    self.assertEqual(view.dimensions['z'], 4)
#    self.assertEqual(len(view), 4)
#
# def test_insert_subdata(self):
#    d1 = sc.Dataset()
#    d1[sc.Data.Value, 'a'] = (['x'], np.arange(10, dtype='double'))
#    d1[sc.Data.Variance, 'a'] = (['x'], np.arange(10, dtype='double'))
#    ds_slice = d1.subset['a']
#
#    d2 = sc.Dataset()
#    # Insert from subset
#    d2.subset['a'] = ds_slice
#    self.assertEqual(len(d1), len(d2))
#    self.assertEqual(d1, d2)
#
#    d3 = sc.Dataset()
#    # Insert from subset
#    d3.subset['b'] = ds_slice
#    self.assertEqual(len(d3), 2)
#    self.assertNotEqual(d1, d3)  # imported names should differ
#
#    d4 = sc.Dataset()
#    d4.subset['2a'] = ds_slice + ds_slice
#    self.assertEqual(len(d4), 2)
#    self.assertNotEqual(d1, d4)
#    self.assertTrue(np.array_equal(
#        d4[sc.Data.Value, '2a'].numpy,
#        ds_slice[sc.Data.Value, 'a'].numpy * 2))
#
# def test_insert_subdata_different_variable_types(self):
#    a = sc.Dataset()
#    xcoord = sc.Variable(dims=['x'], np.arange(4))
#    a[sc.Data.Value] = (['x'], np.arange(3))
#    a[sc.Coord.X] = xcoord
#    a[sc.Attr.ExperimentLog] = ([], sc.Dataset())
#
#    b = sc.Dataset()
#    with self.assertRaises(RuntimeError):
#        b.subset['b'] = a['x', :]  # Coordinates dont match
#    b[sc.Coord.X] = xcoord
#    b.subset['b'] = a['x', :]  # Should now work
#    self.assertEqual(len(a), len(b))
#    self.assertTrue((sc.Attr.ExperimentLog, 'b') in b)
#
# def test_slice_dataset(self):
#    for x in range(2):
#        view = self.dataset['x', x]
#        self.assertRaisesRegex(
#            RuntimeError,
#            'could not find variable with tag Coord::X and name ``.',
#            view.__getitem__,
#            sc.Coord.X)
#        np.testing.assert_array_equal(
#            view[sc.Coord.Y].numpy, self.reference_y)
#        np.testing.assert_array_equal(
#            view[sc.Coord.Z].numpy, self.reference_z)
#        np.testing.assert_array_equal(
#            view[sc.Data.Value, 'data1'].numpy,
#            self.reference_data1[:, :, x])
#        np.testing.assert_array_equal(
#            view[sc.Data.Value, 'data2'].numpy,
#            self.reference_data2[:, :, x])
#        np.testing.assert_array_equal(
#            view[sc.Data.Value, 'data3'].numpy,
#            self.reference_data3[:, x])
#    for y in range(3):
#        view = self.dataset['y', y]
#        np.testing.assert_array_equal(
#            view[sc.Coord.X].numpy, self.reference_x)
#        self.assertRaisesRegex(
#            RuntimeError,
#            'could not find variable with tag Coord::Y and name ``.',
#            view.__getitem__,
#            sc.Coord.Y)
#        np.testing.assert_array_equal(
#            view[sc.Coord.Z].numpy, self.reference_z)
#        np.testing.assert_array_equal(
#            view[sc.Data.Value, 'data1'].numpy,
#            self.reference_data1[:, y, :])
#        np.testing.assert_array_equal(
#            view[sc.Data.Value, 'data2'].numpy,
#            self.reference_data2[:, y, :])
#        np.testing.assert_array_equal(
#            view[sc.Data.Value, 'data3'].numpy,
#            self.reference_data3)
#    for z in range(4):
#        view = self.dataset['z', z]
#        np.testing.assert_array_equal(
#            view[sc.Coord.X].numpy, self.reference_x)
#        np.testing.assert_array_equal(
#            view[sc.Coord.Y].numpy, self.reference_y)
#        self.assertRaisesRegex(
#            RuntimeError,
#            'could not find variable with tag Coord::Z and name ``.',
#            view.__getitem__,
#            sc.Coord.Z)
#        np.testing.assert_array_equal(
#            view[sc.Data.Value, 'data1'].numpy,
#            self.reference_data1[z, :, :])
#        np.testing.assert_array_equal(
#            view[sc.Data.Value, 'data2'].numpy,
#            self.reference_data2[z, :, :])
#        np.testing.assert_array_equal(
#            view[sc.Data.Value, 'data3'].numpy, self.reference_data3[z, :])
#    for x in range(2):
#        for delta in range(3 - x):
#            view = self.dataset['x', x:x + delta]
#            np.testing.assert_array_equal(
#                view[sc.Coord.X].numpy, self.reference_x[x:x + delta])
#            np.testing.assert_array_equal(
#                view[sc.Coord.Y].numpy, self.reference_y)
#            np.testing.assert_array_equal(
#                view[sc.Coord.Z].numpy, self.reference_z)
#            np.testing.assert_array_equal(
#                view[sc.Data.Value, 'data1'].numpy,
#                self.reference_data1[:, :, x:x + delta])
#            np.testing.assert_array_equal(
#                view[sc.Data.Value, 'data2'].numpy,
#                self.reference_data2[:, :, x:x + delta])
#            np.testing.assert_array_equal(
#                view[sc.Data.Value, 'data3'].numpy,
#                self.reference_data3[:, x:x + delta])
#    for y in range(3):
#        for delta in range(4 - y):
#            view = self.dataset['y', y:y + delta]
#            np.testing.assert_array_equal(
#                view[sc.Coord.X].numpy, self.reference_x)
#            np.testing.assert_array_equal(
#                view[sc.Coord.Y].numpy, self.reference_y[y:y + delta])
#            np.testing.assert_array_equal(
#                view[sc.Coord.Z].numpy, self.reference_z)
#            np.testing.assert_array_equal(
#                view[sc.Data.Value, 'data1'].numpy,
#                self.reference_data1[:, y:y + delta, :])
#            np.testing.assert_array_equal(
#                view[sc.Data.Value, 'data2'].numpy,
#                self.reference_data2[:, y:y + delta, :])
#            np.testing.assert_array_equal(
#                view[sc.Data.Value, 'data3'].numpy,
#                self.reference_data3)
#    for z in range(4):
#        for delta in range(5 - z):
#            view = self.dataset['z', z:z + delta]
#            np.testing.assert_array_equal(
#                view[sc.Coord.X].numpy, self.reference_x)
#            np.testing.assert_array_equal(
#                view[sc.Coord.Y].numpy, self.reference_y)
#            np.testing.assert_array_equal(
#                view[sc.Coord.Z].numpy, self.reference_z[z:z + delta])
#            np.testing.assert_array_equal(
#                view[sc.Data.Value, 'data1'].numpy,
#                self.reference_data1[z:z + delta, :, :])
#            np.testing.assert_array_equal(
#                view[sc.Data.Value, 'data2'].numpy,
#                self.reference_data2[z:z + delta, :, :])
#            np.testing.assert_array_equal(
#                view[sc.Data.Value, 'data3'].numpy,
#                self.reference_data3[z:z + delta, :])
#
# def _apply_test_op_rhs_dataset(
#    self,
#    op,
#    a,
#    b,
#    data,
#    lh_var_name='i',
#        rh_var_name='j'):
#    # Assume numpy operations are correct as comparitor
#    op(data, b[sc.Data.Value, rh_var_name].numpy)
#    op(a, b)
#    # Desired nan comparisons
#    np.testing.assert_equal(a[sc.Data.Value, lh_var_name].numpy, data)
#
# def _apply_test_op_rhs_Variable(
#    self,
#    op,
#    a,
#    b,
#    data,
#    lh_var_name='i',
#        rh_var_name='j'):
#    # Assume numpy operations are correct as comparitor
#    op(data, b.numpy)
#    op(a, b)
#    # Desired nan comparisons
#    np.testing.assert_equal(a[sc.Data.Value, lh_var_name].numpy, data)
#
<<<<<<< HEAD
=======
# def test_binary_dataset_rhs_operations(self):
#    a = sc.Dataset()
#    a[sc.Coord.X] = (['x'], np.arange(10))
#    a[sc.Data.Value, 'i'] = (['x'], np.arange(10, dtype='float64'))
#    a[sc.Data.Variance, 'i'] = (['x'], np.arange(10, dtype='float64'))
#    b = sc.Dataset()
#    b[sc.Data.Value, 'j'] = (['x'], np.arange(10, dtype='float64'))
#    b[sc.Data.Variance, 'j'] = (['x'], np.arange(10, dtype='float64'))
#    data = np.copy(a[sc.Data.Value, 'i'].numpy)
#    variance = np.copy(a[sc.Data.Variance, 'i'].numpy)
#
#    c = a + b
#    # Variables 'i' and 'j' added despite different names
#    self.assertTrue(np.array_equal(c[sc.Data.Value, 'i'].numpy,
#                                   data + data))
#    self.assertTrue(np.array_equal(
#        c[sc.Data.Variance, 'i'].numpy, variance + variance))
#
#    c = a - b
#    # Variables 'a' and 'b' subtracted despite different names
#    self.assertTrue(np.array_equal(c[sc.Data.Value, 'i'].numpy,
#                                   data - data))
#    self.assertTrue(np.array_equal(
#        c[sc.Data.Variance, 'i'].numpy, variance + variance))
#
#    c = a * b
#    # Variables 'a' and 'b' multiplied despite different names
#    self.assertTrue(np.array_equal(c[sc.Data.Value, 'i'].numpy,
#                                   data * data))
#    self.assertTrue(np.array_equal(
#        c[sc.Data.Variance, 'i'].numpy, variance * (data * data) * 2))
#
#    c = a / b
#    # Variables 'a' and 'b' divided despite different names
#    with np.errstate(invalid='ignore'):
#        np.testing.assert_equal(c[sc.Data.Value, 'i'].numpy, data / data)
#        np.testing.assert_equal(c[sc.Data.Variance, 'i'].numpy,
#                                2 * variance / (data * data))
#
#    self._apply_test_op_rhs_dataset(operator.iadd, a, b, data)
#    self._apply_test_op_rhs_dataset(operator.isub, a, b, data)
#    self._apply_test_op_rhs_dataset(operator.imul, a, b, data)
#    with np.errstate(invalid='ignore'):
#        self._apply_test_op_rhs_dataset(operator.itruediv, a, b, data)
#
# def test_binary_variable_rhs_operations(self):
#    data = np.ones(10, dtype='float64')
#
#    a = sc.Dataset()
#    a[sc.Coord.X] = (['x'], np.arange(10))
#    a[sc.Data.Value, 'i'] = (['x'], data)
#
#    b_var = sc.Variable(dims=['x'], data)
#
#    c = a + b_var
#    self.assertTrue(np.array_equal(c[sc.Data.Value, 'i'].numpy,
#                                   data + data))
#    c = a - b_var
#    self.assertTrue(np.array_equal(c[sc.Data.Value, 'i'].numpy,
#                                   data - data))
#    c = a * b_var
#    self.assertTrue(np.array_equal(c[sc.Data.Value, 'i'].numpy,
#                                   data * data))
#    c = a / b_var
#    self.assertTrue(np.array_equal(c[sc.Data.Value, 'i'].numpy,
#                                   data / data))
#
#    self._apply_test_op_rhs_Variable(operator.iadd, a, b_var, data)
#    self._apply_test_op_rhs_Variable(operator.isub, a, b_var, data)
#    self._apply_test_op_rhs_Variable(operator.imul, a, b_var, data)
#    with np.errstate(invalid='ignore'):
#        self._apply_test_op_rhs_Variable(operator.itruediv, a, b_var, data)
#
# def test_binary_float_operations(self):
#    a = sc.Dataset()
#    a[sc.Coord.X] = (['x'], np.arange(10))
#    a[sc.Data.Value, 'i'] = (['x'], np.arange(10, dtype='float64'))
#    b = sc.Dataset()
#    b[sc.Data.Value, 'j'] = (['x'], np.arange(10, dtype='float64'))
#    data = np.copy(a[sc.Data.Value, 'i'].numpy)
#
#    c = a + 2.0
#    self.assertTrue(np.array_equal(c[sc.Data.Value, 'i'].numpy,
#                                   data + 2.0))
#    c = a - b
#    self.assertTrue(np.array_equal(c[sc.Data.Value, 'i'].numpy,
#                                   data - data))
#    c = a - 2.0
#    self.assertTrue(np.array_equal(c[sc.Data.Value, 'i'].numpy,
#                                   data - 2.0))
#    c = a * 2.0
#    self.assertTrue(np.array_equal(c[sc.Data.Value, 'i'].numpy,
#                                   data * 2.0))
#    c = a / 2.0
#    self.assertTrue(np.array_equal(c[sc.Data.Value, 'i'].numpy,
#                                   data / 2.0))
#    c = 2.0 + a
#    self.assertTrue(np.array_equal(c[sc.Data.Value, 'i'].numpy,
#                                   data + 2.0))
#    c = 2.0 - a
#    self.assertTrue(np.array_equal(c[sc.Data.Value, 'i'].numpy,
#                                   2.0 - data))
#    c = 2.0 * a
#    self.assertTrue(np.array_equal(c[sc.Data.Value, 'i'].numpy,
#                                   data * 2.0))
#
# def test_equal_not_equal(self):
#    a = sc.Dataset()
#    a[sc.Coord.X] = (['x'], np.arange(10))
#    a[sc.Data.Value, 'i'] = (['x'], np.arange(10, dtype='float64'))
#    b = sc.Dataset()
#    b[sc.Data.Value, 'j'] = (['x'], np.arange(10, dtype='float64'))
#    c = a + b
#    d = sc.Dataset()
#    d[sc.Coord.X] = (['x'], np.arange(10))
#    d[sc.Data.Value, 'i'] = (['x'], np.arange(10, dtype='float64'))
#    a_slice = a['x', :]
#    d_slice = d['x', :]
#    # Equal
#    self.assertEqual(a, d)
#    self.assertEqual(a, a_slice)
#    self.assertEqual(a_slice, d_slice)
#    self.assertEqual(d, a)
#    self.assertEqual(d_slice, a)
#    self.assertEqual(d_slice, a_slice)
#    # Not equal
#    self.assertNotEqual(a, b)
#    self.assertNotEqual(a, c)
#    self.assertNotEqual(a_slice, c)
#    self.assertNotEqual(c, a)
#    self.assertNotEqual(c, a_slice)
#
>>>>>>> 3aac7f2d
# def test_plus_equals_slice(self):
#    dataset = sc.Dataset()
#    dataset[sc.Data.Value, 'data1'] = (
#        ['z', 'y', 'x'], self.reference_data1)
#    a = sc.Dataset(dataset['x', 0])
#    b = dataset['x', 1]
#    a += b
#
# def test_numpy_interoperable(self):
#    # TODO: Need also __setitem__ with view.
#    # self.dataset[sc.Data.Value, 'data2'] =
#    #     self.dataset[sc.Data.Value, 'data1']
#    self.dataset[sc.Data.Value, 'data2'] = np.exp(
#        self.dataset[sc.Data.Value, 'data1'])
#    np.testing.assert_array_equal(
#        self.dataset[sc.Data.Value, 'data2'].numpy,
#        np.exp(self.reference_data1))
#    # Restore original value.
#    self.dataset[sc.Data.Value, 'data2'] = self.reference_data2
#    np.testing.assert_array_equal(
#        self.dataset[sc.Data.Value, 'data2'].numpy, self.reference_data2)
#
# def test_slice_numpy_interoperable(self):
#    # Dataset subset then view single variable
#    self.dataset.subset['data2'][sc.Data.Value, 'data2'] = np.exp(
#        self.dataset[sc.Data.Value, 'data1'])
#    np.testing.assert_array_equal(
#        self.dataset[sc.Data.Value, 'data2'].numpy,
#        np.exp(self.reference_data1))
#    # Slice view of dataset then view single variable
#    self.dataset['x', 0][sc.Data.Value, 'data2'] = np.exp(
#        self.dataset['x', 1][sc.Data.Value, 'data1'])
#    np.testing.assert_array_equal(
#        self.dataset[sc.Data.Value, 'data2'].numpy[..., 0],
#        np.exp(self.reference_data1[..., 1]))
#    # View single variable then slice view
#    self.dataset[sc.Data.Value, 'data2']['x', 1] = np.exp(
#        self.dataset[sc.Data.Value, 'data1']['x', 0])
#    np.testing.assert_array_equal(
#        self.dataset[sc.Data.Value, 'data2'].numpy[..., 1],
#        np.exp(self.reference_data1[..., 0]))
#    # View single variable then view range of slices
#    self.dataset[sc.Data.Value, 'data2']['y', 1:3] = np.exp(
#        self.dataset[sc.Data.Value, 'data1']['y', 0:2])
#    np.testing.assert_array_equal(self.dataset[sc.Data.Value,
#                                               'data2'].numpy[:, 1:3, :],
#                                  np.exp(self.reference_data1[:, 0:2, :]))
#
#    # Restore original value.
#    self.dataset[sc.Data.Value, 'data2'] = self.reference_data2
#    np.testing.assert_array_equal(
#        self.dataset[sc.Data.Value, 'data2'].numpy, self.reference_data2)
#
# def test_concatenate(self):
#    dataset = sc.Dataset()
#    dataset[sc.Data.Value, 'data'] = (['x'], np.arange(4))
#    dataset[sc.Coord.X] = (['x'], np.array([3, 2, 4, 1]))
#    dataset = sc.concatenate(dataset, dataset, 'x')
#    np.testing.assert_array_equal(
#        dataset[sc.Coord.X].numpy, np.array([3, 2, 4, 1, 3, 2, 4, 1]))
#    np.testing.assert_array_equal(
#        dataset[sc.Data.Value, 'data'].numpy,
#        np.array([0, 1, 2, 3, 0, 1, 2, 3]))
#
# def test_concatenate_with_slice(self):
#    dataset = sc.Dataset()
#    dataset[sc.Data.Value, 'data'] = (['x'], np.arange(4))
#    dataset[sc.Coord.X] = (['x'], np.array([3, 2, 4, 1]))
#    dataset = sc.concatenate(dataset, dataset['x', 0:2], 'x')
#    np.testing.assert_array_equal(
#        dataset[sc.Coord.X].numpy, np.array([3, 2, 4, 1, 3, 2]))
#    np.testing.assert_array_equal(
#        dataset[sc.Data.Value, 'data'].numpy, np.array([0, 1, 2, 3, 0, 1]))
#
# def test_rebin(self):
#    dataset = sc.Dataset()
#    dataset[sc.Data.Value, 'data'] = (['x'], np.array(10 * [1.0]))
#    dataset[sc.Data.Value, 'data'].unit = sc.units.counts
#    dataset[sc.Coord.X] = (['x'], np.arange(11.0))
#    new_coord = sc.Variable(dims=['x'], np.arange(0.0, 11, 2))
#    dataset = sc.rebin(dataset, new_coord)
#    np.testing.assert_array_equal(
#        dataset[sc.Data.Value, 'data'].numpy, np.array(5 * [2]))
#    np.testing.assert_array_equal(
#        dataset[sc.Coord.X].numpy, np.arange(0, 11, 2))
#
# def test_sort(self):
#    dataset = sc.Dataset()
#    dataset[sc.Data.Value, 'data'] = (['x'], np.arange(4))
#    dataset[sc.Data.Value, 'data2'] = (['x'], np.arange(4))
#    dataset[sc.Coord.X] = (['x'], np.array([3, 2, 4, 1]))
#    dataset = sc.sort(dataset, sc.Coord.X)
#    np.testing.assert_array_equal(
#        dataset[sc.Data.Value, 'data'].numpy, np.array([3, 1, 0, 2]))
#    np.testing.assert_array_equal(
#        dataset[sc.Coord.X].numpy, np.array([1, 2, 3, 4]))
#    dataset = sc.sort(dataset, sc.Data.Value, 'data')
#    np.testing.assert_array_equal(
#        dataset[sc.Data.Value, 'data'].numpy, np.arange(4))
#    np.testing.assert_array_equal(
#        dataset[sc.Coord.X].numpy, np.array([3, 2, 4, 1]))
#
# def test_filter(self):
#    dataset = sc.Dataset()
#    dataset[sc.Data.Value, 'data'] = (['x'], np.arange(4))
#    dataset[sc.Coord.X] = (['x'], np.array([3, 2, 4, 1]))
#    select = sc.Variable(dims=['x'], np.array([False, True, False, True]))
#    dataset = sc.filter(dataset, select)
#    np.testing.assert_array_equal(
#        dataset[sc.Data.Value, 'data'].numpy, np.array([1, 3]))
#    np.testing.assert_array_equal(dataset[sc.Coord.X].numpy,
#                                  np.array([2, 1]))
#
#
# s TestDatasetExamples(unittest.TestCase):
# def test_table_example(self):
#    table = sc.Dataset()
#    table[sc.Coord.Row] = (['row'], ['a', 'bb', 'ccc', 'dddd'])
#    self.assertSequenceEqual(table[sc.Coord.Row].data, [
#                             'a', 'bb', 'ccc', 'dddd'])
#    table[sc.Data.Value, 'col1'] = (['row'], [3.0, 2.0, 1.0, 0.0])
#    table[sc.Data.Value, 'col2'] = (['row'], np.arange(4.0))
#    self.assertEqual(len(table), 3)
#
#    table[sc.Data.Value, 'sum'] = (['row'],
#                                   (len(table[sc.Coord.Row]),))
#
#    for name, tag, col in table:
#        if not tag.is_coord and name != 'sum':
#            table[sc.Data.Value, 'sum'] += col
#    np.testing.assert_array_equal(
#        table[sc.Data.Value, 'col2'].numpy, np.array([0, 1, 2, 3]))
#    np.testing.assert_array_equal(
#        table[sc.Data.Value, 'sum'].numpy, np.array([3, 3, 3, 3]))
#
#    table = sc.concatenate(table, table, 'row')
#    np.testing.assert_array_equal(
#        table[sc.Data.Value, 'col1'].numpy,
#        np.array([3, 2, 1, 0, 3, 2, 1, 0]))
#
#    table = sc.concatenate(table['row', 0:2], table['row', 5:7],
#                           'row')
#    np.testing.assert_array_equal(
#        table[sc.Data.Value, 'col1'].numpy, np.array([3, 2, 2, 1]))
#
#    table = sc.sort(table, sc.Data.Value, 'col1')
#    np.testing.assert_array_equal(
#        table[sc.Data.Value, 'col1'].numpy, np.array([1, 2, 2, 3]))
#
#    table = sc.sort(table, sc.Coord.Row)
#    np.testing.assert_array_equal(
#        table[sc.Data.Value, 'col1'].numpy, np.array([3, 2, 2, 1]))
#
#    for i in range(1, len(table[sc.Coord.Row])):
#        table['row', i] += table['row', i - 1]
#
#    np.testing.assert_array_equal(
#        table[sc.Data.Value, 'col1'].numpy, np.array([3, 5, 7, 8]))
#
#    table[sc.Data.Value, 'exp1'] = (
#        ['row'], np.exp(table[sc.Data.Value, 'col1']))
#    table[sc.Data.Value, 'exp1'] -= table[sc.Data.Value, 'col1']
#    np.testing.assert_array_equal(table[sc.Data.Value, 'exp1'].numpy,
#                                  np.exp(np.array([3, 5, 7, 8]))
#                                  - np.array([3, 5, 7, 8]))
#
#    table += table
#    self.assertSequenceEqual(table[sc.Coord.Row].data, [
#                             'a', 'bb', 'bb', 'ccc'])
#
# def test_table_example_no_assert(self):
#    table = sc.Dataset()
#
#    # Add columns
#    table[sc.Coord.Row] = (['row'], ['a', 'bb', 'ccc', 'dddd'])
#    table[sc.Data.Value, 'col1'] = (['row'], [3.0, 2.0, 1.0, 0.0])
#    table[sc.Data.Value, 'col2'] = (['row'], np.arange(4.0))
#    table[sc.Data.Value, 'sum'] = (['row'], (4,))
#
#    # Do something for each column (here: sum)
#    for name, tag, col in table:
#        if not tag.is_coord and name != 'sum':
#            table[sc.Data.Value, 'sum'] += col
#
#    # Append tables (append rows of second table to first)
#    table = sc.concatenate(table, table, 'row')
#
#    # Append tables sections (e.g., to remove rows from the middle)
#    table = sc.concatenate(table['row', 0:2], table['row', 5:7],
#                           'row')
#
#    # Sort by column
#    table = sc.sort(table, sc.Data.Value, 'col1')
#    # ... or another one
#    table = sc.sort(table, sc.Coord.Row)
#
#    # Do something for each row (here: cumulative sum)
#    for i in range(1, len(table[sc.Coord.Row])):
#        table['row', i] += table['row', i - 1]
#
#    # Apply numpy function to column, store result as a new column
#    table[sc.Data.Value, 'exp1'] = (
#        ['row'], np.exp(table[sc.Data.Value, 'col1']))
#    # ... or as an existing column
#    table[sc.Data.Value, 'exp1'] = np.sin(table[sc.Data.Value, 'exp1'])
#
#    # Remove column
#    del table[sc.Data.Value, 'exp1']
#
#    # Arithmetics with tables (here: add two tables)
#    table += table
#
# def test_MDHistoWorkspace_example(self):
#    L = 30
#    d = sc.Dataset()
#
#    # Add bin-edge axis for X
#    d[sc.Coord.X] = (['x'], np.arange(L + 1).astype(np.float64))
#    # ... and normal axes for Y and Z
#    d[sc.Coord.Y] = (['y'], np.arange(L))
#    d[sc.Coord.Z] = (['z'], np.arange(L))
#
#    # Add data variables
#    d[sc.Data.Value, 'temperature'] = (
#        ['z', 'y', 'x'],
#        np.random.normal(size=L * L * L).reshape([L, L, L]))
#    d[sc.Data.Value, 'pressure'] = (
#        ['z', 'y', 'x'],
#        np.random.normal(size=L * L * L).reshape([L, L, L]))
#    # Add uncertainties, matching name implicitly links it to corresponding
#    # data
#    d[sc.Data.Variance, 'temperature'] = (
#        ['z', 'y', 'x'],
#        d[sc.Data.Value, 'temperature'].numpy)
#
#    # Uncertainties are propagated using grouping mechanism based on name
#    square = d * d
#    np.testing.assert_array_equal(
#        square[sc.Data.Variance, 'temperature'].numpy,
#        2.0 * (d[sc.Data.Value, 'temperature'].numpy**2
#               * d[sc.Data.Variance, 'temperature'].numpy))
#
#    # Add the counts units
#    d[sc.Data.Value, 'temperature'].unit = sc.units.counts
#    d[sc.Data.Value, 'pressure'].unit = sc.units.counts
#    d[sc.Data.Variance, 'temperature'].unit = sc.units.counts \
#        * sc.units.counts
#    # The square operation is now prevented because the resulting counts
#    # variance unit (counts^4) is not part of the supported units, i.e. the
#    # result of that operation makes little physical sense.
#    with self.assertRaisesRegex(RuntimeError,
#                                r'Unsupported unit as result of '
#                                r'multiplication: \(counts\^2\) \* '
#                                r'\(counts\^2\)'):
#        d = d * d
#
#    # Rebin the X axis
#    d = sc.rebin(d, sc.Variable(
#        ['x'], np.arange(0, L + 1, 2).astype(np.float64)))
#    # Rebin to different axis for every y
#    # Our rebin implementatinon is broken for this case for now
#    # rebinned = sc.rebin(d, sc.Variable(sc.Coord.X, ['y', 'x'],
#    #                  np.arange(0,2*L).reshape([L,2]).astype(np.float64)))
#
#    # Do something with numpy and insert result
#    d[sc.Data.Value, 'dz(p)'] = (['z', 'y', 'x'],
#                                 np.gradient(d[sc.Data.Value, 'pressure'],
#                                             d[sc.Coord.Z], axis=0))
#
#    # Truncate Y and Z axes
#    d = sc.Dataset(d['y', 10:20]['z', 10:20])
#
#    # Mean along Y axis
#    meanY = sc.mean(d, 'y')
#    # Subtract from original, making use of automatic broadcasting
#    d -= meanY
#
#    # Extract a Z slice
#    sliceZ = sc.Dataset(d['z', 7])
#    self.assertEqual(len(sliceZ.dimensions), 2)
#
# def test_Workspace2D_example(self):
#    d = sc.Dataset()
#
#    d[sc.Coord.SpectrumNumber] = (['spectrum'], np.arange(1, 101))
#
#    # Add a (common) time-of-flight axis
#    d[sc.Coord.Tof] = (['tof'], np.arange(1000))
#
#    # Add data with uncertainties
#    d[sc.Data.Value, 'sample1'] = (
#        ['spectrum', 'tof'],
#        np.random.exponential(size=100 * 1000).reshape([100, 1000]))
#    d[sc.Data.Variance, 'sample1'] = d[sc.Data.Value, 'sample1']
#
#    # Create a mask and use it to extract some of the spectra
#    select = sc.Variable(dims=['spectrum'], np.isin(
#        d[sc.Coord.SpectrumNumber], np.arange(10, 20)))
#    spectra = sc.filter(d, select)
#    self.assertEqual(spectra.dimensions.shape[1], 10)
#
#    # Direct representation of a simple instrument (more standard Mantid
#    # instrument representation is of course supported, this is just to
#    # demonstrate the flexibility)
#    steps = np.arange(-0.45, 0.46, 0.1)
#    x = np.tile(steps, (10,))
#    y = x.reshape([10, 10]).transpose().flatten()
#    d[sc.Coord.X] = (['spectrum'], x)
#    d[sc.Coord.Y] = (['spectrum'], y)
#    d[sc.Coord.Z] = ([], 10.0)
#
#    # Mask some spectra based on distance from beam center
#    r = np.sqrt(np.square(d[sc.Coord.X]) + np.square(d[sc.Coord.Y]))
#    d[sc.Coord.Mask] = (['spectrum'], np.less(r, 0.2))
#
#    # Do something for each spectrum (here: apply mask)
#    d[sc.Coord.Mask].data
#    for i, masked in enumerate(d[sc.Coord.Mask].numpy):
#        spec = d['spectrum', i]
#        if masked:
#            spec[sc.Data.Value, 'sample1'] = np.zeros(1000)
#            spec[sc.Data.Variance, 'sample1'] = np.zeros(1000)
#
# def test_monitors_example(self):
#    d = sc.Dataset()
#
#    d[sc.Coord.SpectrumNumber] = (['spectrum'], np.arange(1, 101))
#
#    # Add a (common) time-of-flight axis
#    d[sc.Coord.Tof] = (['tof'], np.arange(9))
#
#    # Add data with uncertainties
#    d[sc.Data.Value, 'sample1'] = (
#        ['spectrum', 'tof'],
#        np.random.exponential(size=100 * 8).reshape([100, 8]))
#    d[sc.Data.Variance, 'sample1'] = d[sc.Data.Value, 'sample1']
#
#    # Add event-mode beam-status monitor
#    status = sc.Dataset()
#    status[sc.Data.Tof] = ([sc.Dim.Event],
#                           np.random.exponential(size=1000))
#    status[sc.Data.PulseTime] = (
#        [sc.Dim.Event], np.random.exponential(size=1000))
#    d[sc.Coord.Monitor, 'beam-status'] = ([], status)
#
#    # Add position-resolved beam-profile monitor
#    profile = sc.Dataset()
#    profile[sc.Coord.X] = (['x'], [-0.02, -0.01, 0.0, 0.01, 0.02])
#    profile[sc.Coord.Y] = (['y'], [-0.02, -0.01, 0.0, 0.01, 0.02])
#    profile[sc.Data.Value] = (['y', 'x'], (4, 4))
#    # Monitors can also be attributes, so they are not required to match in
#    # operations
#    d[sc.Attr.Monitor, 'beam-profile'] = ([], profile)
#
#    # Add histogram-mode transmission monitor
#    transmission = sc.Dataset()
#    transmission[sc.Coord.Energy] = ([sc.Dim.Energy], np.arange(9))
#    transmission[sc.Data.Value] = (
#        [sc.Dim.Energy], np.random.exponential(size=8))
#    d[sc.Coord.Monitor, 'transmission'] = ([], ())
#
# @unittest.skip('Tag-derived dtype not available anymore, need to implement \
#               way of specifying list type for events.')
# def test_zip(self):
#    d = sc.Dataset()
#    d[sc.Coord.SpectrumNumber] = ([sc.Dim.Position], np.arange(1, 6))
#    d[sc.Data.EventTofs, ''] = ([sc.Dim.Position], (5,))
#    d[sc.Data.EventPulseTimes, ''] = ([sc.Dim.Position], (5,))
#    self.assertEqual(len(d[sc.Data.EventTofs, ''].data), 5)
#    d[sc.Data.EventTofs, ''].data[0].append(10)
#    d[sc.Data.EventPulseTimes, ''].data[0].append(1000)
#    d[sc.Data.EventTofs, ''].data[1].append(10)
#    d[sc.Data.EventPulseTimes, ''].data[1].append(1000)
#    # Don't do this, there are no compatiblity checks:
#    # for el in zip(d[sc.Data.EventTofs, ''].data,
#    #     d[sc.Data.EventPulseTimes, ''].data):
#    for el, size in zip(d.zip(), [1, 1, 0, 0, 0]):
#        self.assertEqual(len(el), size)
#        for e in el:
#            self.assertEqual(e.first(), 10)
#            self.assertEqual(e.second(), 1000)
#        el.append((10, 300))
#        self.assertEqual(len(el), size + 1)
#
# def test_np_array_strides(self):
#    N = 6
#    M = 4
#    d1 = sc.Dataset()
#    d1[sc.Coord.X] = (['x'], np.arange(N + 1).astype(np.float64))
#    d1[sc.Coord.Y] = (['y'], np.arange(M + 1).astype(np.float64))
#
#    arr1 = np.arange(N * M).reshape(N, M).astype(np.float64)
#    arr2 = np.transpose(arr1)
#    K = 3
#    arr_buf = np.arange(N * K * M).reshape(N, K, M)
#    arr3 = arr_buf[:, 1, :]
#    d1[sc.Data.Value, 'A'] = (['x', 'y'], arr1)
#    d1[sc.Data.Value, 'B'] = (['y', 'x'], arr2)
#    d1[sc.Data.Value, 'C'] = (['x', 'y'], arr3)
#    np.testing.assert_array_equal(arr1, d1[sc.Data.Value, 'A'].numpy)
#    np.testing.assert_array_equal(arr2, d1[sc.Data.Value, 'B'].numpy)
#    np.testing.assert_array_equal(arr3, d1[sc.Data.Value, 'C'].numpy)
#
# def test_rebin(self):
#    N = 6
#    M = 4
#    d1 = sc.Dataset()
#    d1[sc.Coord.X] = (['x'], np.arange(N + 1).astype(np.float64))
#    d1[sc.Coord.Y] = (['y'], np.arange(M + 1).astype(np.float64))
#
#    arr1 = np.arange(N * M).reshape(N, M).astype(np.float64)
#    # TODO copy not needed after correct treatment of strides
#    arr2 = np.transpose(arr1).copy()
#
#    d1[sc.Data.Value, 'A'] = (['x', 'y'], arr1)
#    d1[sc.Data.Value, 'B'] = (['y', 'x'], arr2)
#    d1[sc.Data.Value, 'A'].unit = sc.units.counts
#    d1[sc.Data.Value, 'B'].unit = sc.units.counts
#    rd1 = sc.rebin(d1, sc.Variable(dims=['x'], np.arange(
#        0, N + 1, 1.5).astype(np.float64)))
#    np.testing.assert_array_equal(rd1[sc.Data.Value, 'A'].numpy,
#                                  np.transpose(
#                                      rd1[sc.Data.Value, 'B'].numpy))
#
# def test_copy(self):
#    import copy
#    N = 6
#    M = 4
#    d1 = sc.Dataset()
#    d1[sc.Coord.X] = (['x'], np.arange(N + 1).astype(np.float64))
#    d1[sc.Coord.Y] = (['y'], np.arange(M + 1).astype(np.float64))
#    arr1 = np.arange(N * M).reshape(N, M).astype(np.float64) + 1
#    d1[sc.Data.Value, 'A'] = (['x', 'y'], arr1)
#    d2 = copy.copy(d1)
#    d3 = copy.deepcopy(d2)
#    self.assertEqual(d1, d2)
#    self.assertEqual(d3, d2)
#    d2[sc.Data.Value, 'A'] *= d2[sc.Data.Value, 'A']
#    self.assertNotEqual(d1, d2)
#    self.assertNotEqual(d3, d2)
#
# def test_correct_temporaries(self):
#    N = 6
#    M = 4
#    d1 = sc.Dataset()
#    d1[sc.Coord.X] = (['x'], np.arange(N + 1).astype(np.float64))
#    d1[sc.Coord.Y] = (['y'], np.arange(M + 1).astype(np.float64))
#    arr1 = np.arange(N * M).reshape(N, M).astype(np.float64) + 1
#    d1[sc.Data.Value, 'A'] = (['x', 'y'], arr1)
#    d1 = d1['x', 1:2]
#    self.assertEqual(list(d1[sc.Data.Value, 'A'].data),
#                     [5.0, 6.0, 7.0, 8.0])
#    d1 = d1['y', 2:3]
#    self.assertEqual(list(d1[sc.Data.Value, 'A'].data), [7])<|MERGE_RESOLUTION|>--- conflicted
+++ resolved
@@ -11,7 +11,10 @@
 def test_create_empty():
     d = sc.Dataset()
     assert len(d) == 0
-
+    assert len(d.coords) == 0
+    assert len(d.masks) == 0
+    assert len(d.attrs) == 0
+    assert len(d.dims) == 0
 
 def test_create():
     x = sc.Variable(dims=['x'], values=np.arange(3))
@@ -30,6 +33,7 @@
     base = sc.Dataset({'a': var}, coords={'x': var, 'aux': var})
     d = sc.Dataset(base['a'])
     assert d == base
+    assert base['a'] == sc.DataArray(data=var, coords={'x': var, 'aux': var}) 
 
 
 def test_create_from_data_arrays():
@@ -43,7 +47,6 @@
     assert swapped['a'] == base['b']
     assert swapped['b'] == base['a']
 
-
 def test_clear():
     d = sc.Dataset()
     d['a'] = sc.Variable(dims=['x'], values=np.arange(3))
@@ -72,7 +75,6 @@
     d = sc.Dataset()
     with pytest.raises(RuntimeError):
         del d['not an item']
-
 
 def test_coord_setitem():
     var = sc.Variable(dims=['x'], values=np.arange(4))
@@ -122,6 +124,7 @@
 def test_masks_setitem():
     var = sc.Variable(dims=['x'], values=np.arange(4))
     d = sc.Dataset({'a': var}, coords={'x': var})
+
     with pytest.raises(RuntimeError):
         d['x', 2:3].coords['label'] = sc.Variable(True)
     d.masks['mask'] = sc.Variable(dims=['x'],
@@ -685,8 +688,21 @@
     with pytest.raises(RuntimeError):
         del d['a'].coords['z']
     del d['a'].coords['x']
+    assert 'x' not in d['a'].coords
     with pytest.raises(RuntimeError):
         d['a'].coords['x']
+
+
+def test_coords_delitem():
+    var = sc.Variable(dims=['x'], values=np.arange(4))
+    d = sc.Dataset({'a': var}, coords={'x': var})
+    dref = d.copy()
+    dref.coords['x'] = sc.Variable(dims=['x'], values=np.arange(1,5))
+    assert d != dref
+    del dref.coords['x']
+    assert d != dref
+    dref.coords['x'] = d.coords['x']
+    assert d == dref
 
 
 def test_attrs_delitem():
@@ -709,30 +725,15 @@
     assert d == dref
 
 
-<<<<<<< HEAD
-@pytest.mark.parametrize("dims, lengths",
-                         (([Dim.X], (sc.Dimensions.Sparse, )),
-                          ([Dim.X, Dim.Y], (10, sc.Dimensions.Sparse)),
-                          ([Dim.X, Dim.Y, Dim.Z],
-                           (10, 10, sc.Dimensions.Sparse)),
-                          ([Dim.X, Dim.Y, Dim.Z, Dim.Spectrum],
-                           (10, 10, 10, sc.Dimensions.Sparse))))
-def test_sparse_dim_has_none_shape(dims, lengths):
-    ds = sc.Dataset(data={"data": sc.Variable(dims, shape=lengths)})
-
-    assert None in ds.shape
-    assert ds["data"].shape[-1] is None
-
-
 def test_replace():
-    v1 = sc.Variable([Dim.X], values=np.array([1, 2, 3]))
+    v1 = sc.Variable([sc.Dim.X], values=np.array([1, 2, 3]))
     d = sc.Dataset({'a': v1})
-    assert d['a'].data == v1
-    v2 = sc.Variable([Dim.X], values=np.array([4, 5, 6]))
-    d['a'] = v2
-    assert d['a'].data == v2
-
-
+    d['a'].data == v1
+    v2 = sc.Variable([sc.Dim.X], values=np.array([4, 5, 6]))
+    d['a'].data == v2
+
+
+# test_realign - Not done yet
 # test_delitem - tested elsewhere
 # test_insert_default_init - not relevant
 # test_insert - equivalent tested elsewhere
@@ -743,17 +744,6 @@
 # test_binary_variable_rhs_operations - tested elsewhere
 # test_binary_float_operations - tested elsewhere
 # test_equal_not_equal - tested elsewhere
-=======
-# def test_delitem(self):
-#    dataset = sc.Dataset()
-#    dataset[sc.Data.Value, 'data'] = (['z', 'y', 'x'],
-#                                      (1, 2, 3))
-#    dataset[sc.Data.Value, 'aux'] = ([], ())
-#    self.assertTrue((sc.Data.Value, 'data') in dataset)
-#    self.assertEqual(len(dataset.dimensions), 3)
-#    del dataset[sc.Data.Value, 'data']
-#    self.assertFalse((sc.Data.Value, 'data') in dataset)
-#    self.assertEqual(len(dataset.dimensions), 0)
 #
 #    dataset[sc.Data.Value, 'data'] = (['z', 'y', 'x'],
 #                                      (1, 2, 3))
@@ -814,7 +804,6 @@
 #    d[sc.Data.Value, 'data2'] = var
 #    d[sc.Data.Variance, 'data2'] = var
 #    self.assertEqual(len(d), 3)
->>>>>>> 3aac7f2d
 #
 # def test_insert_variable_slice(self):
 #    d = sc.Dataset()
@@ -825,8 +814,6 @@
 #    d[sc.Data.Variance, 'data2'] = d[sc.Data.Value, 'data1']
 #    self.assertEqual(len(d), 3)
 #
-<<<<<<< HEAD
-=======
 # This characterises existing broken behaviour. Will need to be fixed.
 # def test_demo_int_to_float_issue(self):
 #    # Demo bug
@@ -843,7 +830,6 @@
 #        np.arange(0, 10)))  # Variable containing int array data
 #    self.assertEqual(d[sc.Data.Value, 'v2'].numpy.dtype, 'int64')
 #
->>>>>>> 3aac7f2d
 # def test_set_data(self):
 #    d = sc.Dataset()
 #    d[sc.Data.Value, 'data1'] = (
@@ -1092,8 +1078,6 @@
 #    # Desired nan comparisons
 #    np.testing.assert_equal(a[sc.Data.Value, lh_var_name].numpy, data)
 #
-<<<<<<< HEAD
-=======
 # def test_binary_dataset_rhs_operations(self):
 #    a = sc.Dataset()
 #    a[sc.Coord.X] = (['x'], np.arange(10))
@@ -1226,7 +1210,6 @@
 #    self.assertNotEqual(c, a)
 #    self.assertNotEqual(c, a_slice)
 #
->>>>>>> 3aac7f2d
 # def test_plus_equals_slice(self):
 #    dataset = sc.Dataset()
 #    dataset[sc.Data.Value, 'data1'] = (
