--- conflicted
+++ resolved
@@ -118,7 +118,6 @@
     assert 'b' not in d[Dim.X, 1]
 
 
-<<<<<<< HEAD
 def test_chained_slicing():
     d = sp.Dataset()
     d.set_coord(Dim.X, sp.Variable([Dim.X], values=np.arange(11.0)))
@@ -136,7 +135,7 @@
 
     assert d[Dim.X, 1][Dim.Z, 5] == expected
 
-=======
+
 def test_variable_histogram():
     var = sp.Variable(dims=[Dim.X, Dim.Y], shape=[2, sp.Dimensions.Sparse])
     var[Dim.X, 0].values = np.arange(3)
@@ -167,7 +166,6 @@
                                                    [0.0, 6.0, 0.0, 0.0]]))
     assert np.array_equal(h["s1"].values, np.array([[1.0, 0.0, 0.0, 0.0],
                                                     [0.0, 0.0, 0.0, 0.0]]))
->>>>>>> 0a54973d
 
 # def test_delitem(self):
 #    dataset = sp.Dataset()
