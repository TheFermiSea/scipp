--- conflicted
+++ resolved
@@ -98,13 +98,13 @@
     return parsed
 
 
-<<<<<<< HEAD
 def make_fake_coord(dim, size, unit=None):
     args = {"values": np.arange(size)}
     if unit is not None:
         args["unit"] = unit
     return sc.Variable(dims=[dim], **args)
-=======
+
+
 def _find_min_max(array, params):
     if params["vmin"] is None or params["vmax"] is None:
         if params["log"]:
@@ -115,5 +115,4 @@
     if params["vmin"] is None:
         params["vmin"] = valid.min()
     if params["vmax"] is None:
-        params["vmax"] = valid.max()
->>>>>>> f3dd65a3
+        params["vmax"] = valid.max()