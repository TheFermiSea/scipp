--- conflicted
+++ resolved
@@ -53,18 +53,15 @@
         var.name = "data"
         self.assertEqual(var.name, "data")
 
-<<<<<<< HEAD
     def test_repr(self):
         var = Variable(Coord.X, [Dim.X], np.arange(1))
-        self.assertEqual(repr(var), "CoordVariable(Coord::X, )")
+        self.assertEqual(repr(var), "Variable(Coord.X, '',( Dim.X ), int64)\n")
         var = Variable(Data.Value, [Dim.X], np.arange(1))
-        self.assertEqual(repr(var), "DataVariable(Data::Value, )")
+        self.assertEqual(repr(var), "Variable(Data.Value, '',( Dim.X ), int64)\n")
         var = Variable(Coord.SpectrumNumber, [Dim.X], np.arange(1))
-        self.assertEqual(repr(var), "CoordVariable(Coord::SpectrumNumber, )")
+        self.assertEqual(repr(var), "Variable(Coord.SpectrumNumber, '',( Dim.X ), int64)\n")
         var = Variable(Coord.Mask, [Dim.X], np.arange(1))
-        self.assertEqual(repr(var), "CoordVariable(Coord::Mask, )")
+        self.assertEqual(repr(var), "Variable(Coord.Mask, '',( Dim.X ), int64)\n")
 
-=======
->>>>>>> 671f4229
 if __name__ == '__main__':
     unittest.main()