--- conflicted
+++ resolved
@@ -29,15 +29,8 @@
 
 template <typename T> void bind_dot(py::module &m) {
   m.def(
-<<<<<<< HEAD
-      "dot",
-      [](const typename T::const_view_type &x,
-         const typename T::const_view_type &y) { return dot(x, y); },
-      py::arg("x"), py::arg("y"), py::call_guard<py::gil_scoped_release>());
-=======
       "dot", [](const T &x, const T &y) { return dot(x, y); }, py::arg("x"),
       py::arg("y"), py::call_guard<py::gil_scoped_release>(), doc.c_str());
->>>>>>> d87e4750
 }
 
 template <typename T> void bind_sort(py::module &m) {
