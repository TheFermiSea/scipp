--- conflicted
+++ resolved
@@ -3,11 +3,7 @@
   "setuptools>=42",
   "wheel",
   "cmake>=3.21",
-<<<<<<< HEAD
   "conan@git+https://github.com/gabyx/conan.git@feature/improve-cmakedeps-find-package",
-=======
-  "conan",
->>>>>>> 3d821c1e
   "markupsafe>=1.1.1,<2.1.0",  # see https://github.com/pallets/markupsafe/issues/284
   "ninja",
   "scikit-build",
@@ -21,17 +17,14 @@
 # PyPy builds fail with an error about ninja, probably https://github.com/pypa/setuptools/issues/2912
 # tbb-devel not available for musllinux
 skip = ["pp*", "*musllinux*"]
-<<<<<<< HEAD
 build-verbosity = 1
 
 [tool.cibuildwheel.macos]
 archs = ["x86_64", "arm64"]
-=======
 
 [tool.pytest.ini_options]
 addopts = "-ra -v"
 filterwarnings = [
   'ignore:You are running a "Debug" build of scipp:'
 ]
-testpaths = "tests"
->>>>>>> 3d821c1e
+testpaths = "tests"