// SPDX-License-Identifier: BSD-3-Clause
// Copyright (c) 2022 Scipp contributors (https://github.com/scipp)
/// @file
/// @author Simon Heybrock
#pragma once

#include "scipp/dataset/dataset.h"

/// Helper to provide equivalent of the `items()` method of a Python dict.
template <class T> class items_view {
public:
  items_view(T &obj) : m_obj(&obj) {}
  auto size() const noexcept { return m_obj->size(); }
  auto begin() const { return m_obj->items_begin(); }
  auto end() const { return m_obj->items_end(); }
  auto tostring() const { return to_string(*m_obj); }

private:
  T *m_obj;
};
template <class T> items_view(T &) -> items_view<T>;

/// Helper to provide equivalent of the `values()` method of a Python dict.
template <class T> class values_view {
public:
  values_view(T &obj) : m_obj(&obj) {}
  auto size() const noexcept { return m_obj->size(); }
  auto begin() const {
    if constexpr (std::is_same_v<typename T::mapped_type, scipp::DataArray>)
      return m_obj->begin();
    else
      return m_obj->values_begin();
  }
  auto end() const {
    if constexpr (std::is_same_v<typename T::mapped_type, scipp::DataArray>)
      return m_obj->end();
    else
      return m_obj->values_end();
  }
  auto tostring() const {
    std::stringstream ss;
    ss << "<scipp.Dict.values>";
    for (auto it = this->begin(); it != this->end(); ++it)
      ss << "\n" << to_string(*it);
    return ss.str();
  }

private:
  T *m_obj;
};
template <class T> values_view(T &) -> values_view<T>;

/// Helper to provide equivalent of the `keys()` method of a Python dict.
template <class T> class keys_view {
public:
  keys_view(T &obj) : m_obj(&obj) {}
  auto size() const noexcept { return m_obj->size(); }
  auto begin() const { return m_obj->keys_begin(); }
  auto end() const { return m_obj->keys_end(); }
  auto tostring() const { return dict_keys_to_string(*m_obj); }

private:
  T *m_obj;
};
template <class T> keys_view(T &) -> keys_view<T>;

static constexpr auto dim_to_str = [](auto &&dim) -> decltype(auto) {
  return dim.name();
};

/// Helper to provide equivalent of the `keys()` method of a Python dict.
template <class T> class str_keys_view {
public:
  str_keys_view(T &obj) : m_obj(&obj) {}
  auto size() const noexcept { return m_obj->size(); }
<<<<<<< HEAD
  auto begin() const { return m_obj->keys_begin().transform(dim_to_str); }
  auto end() const { return m_obj->keys_end().transform(dim_to_str); }
=======
  auto begin() const {
    return boost::make_transform_iterator(m_obj->keys_begin(), dim_to_str);
  }
  auto end() const {
    return boost::make_transform_iterator(m_obj->keys_end(), dim_to_str);
  }
  auto tostring() const { return dict_keys_to_string(*m_obj); }
>>>>>>> 9df9df89

private:
  T *m_obj;
};
template <class T> str_keys_view(T &) -> str_keys_view<T>;

static constexpr auto item_to_str = [](const auto &item) {
  return std::pair(item.first.name(), item.second);
};

/// Helper to provide equivalent of the `items()` method of a Python dict.
template <class T> class str_items_view {
public:
  str_items_view(T &obj) : m_obj(&obj) {}
  auto size() const noexcept { return m_obj->size(); }
<<<<<<< HEAD
  auto begin() const { return m_obj->items_begin().transform(item_to_str); }
  auto end() const { return m_obj->items_end().transform(item_to_str); }
=======
  auto begin() const {
    return boost::make_transform_iterator(m_obj->items_begin(), item_to_str);
  }
  auto end() const {
    return boost::make_transform_iterator(m_obj->items_end(), item_to_str);
  }
  auto tostring() const { return to_string(*m_obj); }
>>>>>>> 9df9df89

private:
  T *m_obj;
};
template <class T> str_items_view(T &) -> str_items_view<T>;<|MERGE_RESOLUTION|>--- conflicted
+++ resolved
@@ -73,18 +73,9 @@
 public:
   str_keys_view(T &obj) : m_obj(&obj) {}
   auto size() const noexcept { return m_obj->size(); }
-<<<<<<< HEAD
   auto begin() const { return m_obj->keys_begin().transform(dim_to_str); }
   auto end() const { return m_obj->keys_end().transform(dim_to_str); }
-=======
-  auto begin() const {
-    return boost::make_transform_iterator(m_obj->keys_begin(), dim_to_str);
-  }
-  auto end() const {
-    return boost::make_transform_iterator(m_obj->keys_end(), dim_to_str);
-  }
   auto tostring() const { return dict_keys_to_string(*m_obj); }
->>>>>>> 9df9df89
 
 private:
   T *m_obj;
@@ -100,18 +91,9 @@
 public:
   str_items_view(T &obj) : m_obj(&obj) {}
   auto size() const noexcept { return m_obj->size(); }
-<<<<<<< HEAD
   auto begin() const { return m_obj->items_begin().transform(item_to_str); }
   auto end() const { return m_obj->items_end().transform(item_to_str); }
-=======
-  auto begin() const {
-    return boost::make_transform_iterator(m_obj->items_begin(), item_to_str);
-  }
-  auto end() const {
-    return boost::make_transform_iterator(m_obj->items_end(), item_to_str);
-  }
   auto tostring() const { return to_string(*m_obj); }
->>>>>>> 9df9df89
 
 private:
   T *m_obj;
