{
  "version": 2,
  "cmakeMinimumRequired": {
    "major": 3,
    "minor": 16,
    "patch": 0
  },
  "configurePresets": [
    {
      "name": "base",
      "description": "Base options",
      "binaryDir": "${sourceDir}/build",
      "generator": "Ninja",
      "cacheVariables": {
        "CMAKE_BUILD_TYPE": "Release",
        "CMAKE_INSTALL_PREFIX": "${sourceDir}/install",
        "CMAKE_INTERPROCEDURAL_OPTIMIZATION": "OFF",
        "FULL_BUILD": "ON"
      }
    },
    {
      "name": "ci-linux",
      "inherits": "base",
      "description": "Linux options for CI build (PR and Main)",
      "cacheVariables": {
        "CPPCHECK": "ON"
      }
    },
    {
      "name": "ci-macos",
      "inherits": "base",
      "description": "MacOS options for CI build (PR and Main)",
      "cacheVariables": {
        "CMAKE_OSX_DEPLOYMENT_TARGET": "10.15"
      }
    },
    {
      "name": "ci-windows",
      "inherits": "base",
      "description": "Windows options for CI build (PR and Main)",
<<<<<<< HEAD
=======
      "generator": "Ninja"
    },
    {
      "name": "windows-msbuild",
      "inherits": "base",
      "description": "Windows build using MSBuild (visual studio CMake generators)",
>>>>>>> 3d821c1e
      "generator": "Visual Studio 17 2022",
      "architecture": "x64"
    },
    {
      "name": "package",
      "inherits": "base",
      "description": "Package build base options",
      "cacheVariables": {
        "CMAKE_INSTALL_PREFIX": "$env{PREFIX}",
        "CMAKE_INTERPROCEDURAL_OPTIMIZATION": "ON"
      }
    },
    {
      "name": "package-linux",
      "inherits": "package",
      "description": "Linux options for package build"
    },
    {
      "name": "package-macos",
      "inherits": "package",
      "description": "MacOS options for package build",
      "cacheVariables": {
        "CMAKE_OSX_DEPLOYMENT_TARGET": "10.15"
      }
    },
    {
      "name": "package-windows",
      "inherits": "package",
      "description": "Windows options for package build",
<<<<<<< HEAD
      "generator": "Visual Studio 17 2022",
      "architecture": "x64"
=======
      "generator": "Ninja"
>>>>>>> 3d821c1e
    },
    {
      "name": "coverage",
      "description": "Options for coverage build (Linux only)",
      "binaryDir": "${sourceDir}/build",
      "generator": "Unix Makefiles",
      "cacheVariables": {
        "COVERAGE": "ON",
        "CMAKE_BUILD_TYPE": "Debug",
        "CMAKE_INSTALL_PREFIX": "${sourceDir}/install",
        "CMAKE_INTERPROCEDURAL_OPTIMIZATION": "OFF",
        "THREADING": "OFF"
      }
    }
  ],
  "buildPresets": [
    {
      "name": "docs",
      "configurePreset": "base",
      "configuration": "Release",
      "targets": ["docs", "doctest", "cleanup_docs_html"]
    },
    {
      "name": "package-docs",
      "inherits": "docs",
      "targets": ["docs", "doctest", "linkcheck" ,"cleanup_docs_html"]
    },
    {
      "name": "build",
      "configurePreset": "base",
      "configuration": "Release",
      "targets": ["install"]
    },
    {
      "name": "coverage",
      "configurePreset": "coverage",
      "targets": ["coverage"]
    }
  ],
  "testPresets": [
    {
      "name": "test",
      "configurePreset": "base",
      "configuration": "Release",
      "output": {
        "outputOnFailure": true
      }
    }
  ]
}<|MERGE_RESOLUTION|>--- conflicted
+++ resolved
@@ -38,15 +38,12 @@
       "name": "ci-windows",
       "inherits": "base",
       "description": "Windows options for CI build (PR and Main)",
-<<<<<<< HEAD
-=======
       "generator": "Ninja"
     },
     {
       "name": "windows-msbuild",
       "inherits": "base",
       "description": "Windows build using MSBuild (visual studio CMake generators)",
->>>>>>> 3d821c1e
       "generator": "Visual Studio 17 2022",
       "architecture": "x64"
     },
@@ -76,12 +73,7 @@
       "name": "package-windows",
       "inherits": "package",
       "description": "Windows options for package build",
-<<<<<<< HEAD
-      "generator": "Visual Studio 17 2022",
-      "architecture": "x64"
-=======
       "generator": "Ninja"
->>>>>>> 3d821c1e
     },
     {
       "name": "coverage",
