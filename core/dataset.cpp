--- conflicted
+++ resolved
@@ -322,16 +322,12 @@
         setLabels(std::string(nm), labs);
     }
   }
-<<<<<<< HEAD
-
-  for (const auto & [ nm, mask ] : data.masks()) {
+
+  for (const auto &[nm, mask] : data.masks()) {
     setMask(std::string(nm), mask);
   }
 
-  for (const auto & [ nm, attr ] : data.attrs()) {
-=======
   for (const auto &[nm, attr] : data.attrs()) {
->>>>>>> 529f9314
     if (const auto it = m_attrs.find(std::string(nm)); it != m_attrs.end())
       expect::equals(attr, it->second);
     else
@@ -826,11 +822,11 @@
            typename MasksConstProxy::mapped_type>
       out;
 
-  for (const auto & [ key, item ] : currentMasks) {
+  for (const auto &[key, item] : currentMasks) {
     out.emplace(key, item);
   }
 
-  for (const auto & [ key, item ] : otherMasks) {
+  for (const auto &[key, item] : otherMasks) {
     const auto it = currentMasks.find(key);
     if (it != currentMasks.end()) {
       out[key] |= item;
@@ -843,7 +839,7 @@
 
 void union_or(const MasksProxy &currentMasks,
               const MasksConstProxy &otherMasks) {
-  for (const auto & [ key, item ] : otherMasks) {
+  for (const auto &[key, item] : otherMasks) {
     const auto it = currentMasks.find(key);
     if (it != currentMasks.end()) {
       it->second |= item;
