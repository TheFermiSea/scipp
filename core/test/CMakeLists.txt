--- conflicted
+++ resolved
@@ -14,11 +14,7 @@
                variable_test.cpp
                variable_operations_test.cpp
                variable_view_test.cpp
-<<<<<<< HEAD
                view_index_test.cpp
-               #Workspace2D_test.cpp
-=======
->>>>>>> 437ce565
                #zip_view_test.cpp
                )
 add_sanitizers(scipp-core-test)
