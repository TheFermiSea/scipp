--- conflicted
+++ resolved
@@ -74,26 +74,15 @@
     return {'"' + item + "\", "};
   else if constexpr (std::is_same_v<T, bool>)
     return core::to_string(item) + ", ";
-<<<<<<< HEAD
-  else if constexpr (std::is_same_v<T, scipp::core::time_point>)
-    return {'"' + core::to_string(to_iso_date(item, unit)) + '"' + ", "};
-  else if constexpr (std::is_same_v<T, Eigen::Vector3d>)
-=======
   else if constexpr (std::is_same_v<T, scipp::core::time_point>) {
     return core::to_string(to_iso_date(item, unit.value())) + ", ";
   } else if constexpr (std::is_same_v<T, Eigen::Vector3d>)
->>>>>>> 1027ce3f
     return {"(" + to_string(item[0]) + ", " + to_string(item[1]) + ", " +
             to_string(item[2]) + "), "};
   else if constexpr (std::is_same_v<T, Eigen::Matrix3d>)
     return {"(" + element_to_string(Eigen::Vector3d(item.row(0))) + ", " +
             element_to_string(Eigen::Vector3d(item.row(1))) + ", " +
             element_to_string(Eigen::Vector3d(item.row(2))) + "), "};
-<<<<<<< HEAD
-  else if constexpr (is_events_v<T>)
-    return array_to_string(item, unit) + ", ";
-=======
->>>>>>> 1027ce3f
   else
     return to_string(item) + ", ";
 }
